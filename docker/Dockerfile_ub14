FROM debian:stretch

ARG DEBIAN_FRONTEND=noninteractive

RUN apt-get update
RUN apt-get install -y openssl 

RUN groupadd -r someusers --gid=1000 
RUN useradd -r -p "$(openssl passwd -1 sk)" -g someusers -G sudo --uid=1000 --create-home --shell /bin/bash sk 

# Update and allow for apt over HTTPS
RUN apt-get install -y apt-utils
RUN apt-get install software-properties-common build-essential -y
#RUN add-apt-repository ppa:ubuntu-toolchain-r/test -y 
#RUN add-apt-repository ppa:george-edison55/cmake-3.x
#RUN add-apt-repository ppa:mhier/libboost-latest
#RUN apt-get update
RUN apt-get install gcc g++ cmake -y
#RUN apt-get install gcc-9 g++-9 cmake -y
#RUN sudo update-alternatives --install /usr/bin/gcc gcc /usr/bin/gcc-9 60 --slave /usr/bin/g++ g++ /usr/bin/g++-9
#RUN update-alternatives --set gcc "/usr/bin/gcc-9"

RUN apt-get install wget -y

#install boost

RUN wget -O boost_1_73_0.tar.gz https://sourceforge.net/projects/boost/files/boost/1.73.0/boost_1_73_0.tar.gz/download --no-check-certificate
RUN tar xzvf boost_1_73_0.tar.gz
RUN cd boost_1_73_0/ && ./bootstrap.sh --prefix=/usr/local/
RUN cd boost_1_73_0/ && ./b2 headers cxxflags="-std=c++11"
RUN cd boost_1_73_0/ && ./b2 install cxxflags="-std=c++11"

# install atsdb deps
#RUN apt-get install libboost-all-dev -y
RUN apt-get install liblog4cpp5-dev libssl-dev libarchive-dev libmysql++-dev libeigen3-dev libgdal-dev libkml-dev -y #libmysqlclient-dev libsqlite3-dev
# tools
RUN apt-get install locate zip unzip qtchooser chrpath -y

#RUN updatedb
#RUN locate filesystem.hpp

RUN apt-get install libtbb-dev -y
#RUN wget https://launchpad.net/ubuntu/+archive/primary/+files/libtbb2_2017~U7-8_amd64.deb
#RUN dpkg -i libtbb2_2017~U7-8_amd64.deb
#RUN wget https://launchpad.net/ubuntu/+archive/primary/+files/libtbb-dev_2017~U7-8_amd64.deb
#RUN dpkg -i libtbb-dev_2017~U7-8_amd64.deb

RUN wget https://sqlite.org/2022/sqlite-autoconf-3380000.tar.gz --no-check-certificate
RUN tar xvzf sqlite-autoconf-3380000.tar.gz
RUN cd sqlite-autoconf-3380000 && env CPPFLAGS='-O2 -DNDEBUG -DSQLITE_ENABLE_FTS5 -DSQLITE_ENABLE_STAT4 -DSQLITE_ENABLE_UPDATE_DELETE_LIMIT -DSQLITE_ENABLE_COLUMN_METADATA -DHAVE_ISNAN -DOMIT_LOOKASIDE -DUSE_URI -DSQLITE_DEFAULT_MEMSTATUS=0 -DSQLITE_DEFAULT_WAL_SYNCHRONOUS -DSQLITE_LIKE_DOESNT_MATCH_BLOBS -DSQLITE_MAX_EXPR_DEPTH=0 -DSQLITE_OMIT_DEPRECATED -DSQLITE_OMIT_PROGRESS_CALLBACK -DSQLITE_OMIT_SHARED_CACHE -DSQLITE_USE_ALLOCA -DENABLE_BYTECODE_VTAB -DENABLE_FTS3_PARENTHESIS -DENABLE_FTS3_TOKENIZER -DENABLE_PREUPDATE_HOOK -DENABLE_SESSION -DENABLE_PREUPDATE_HOOK -DENABLE_UNKNOWN_SQL_FUNCTION -DENABLE_UNLOCK_NOTIFY -DSOUNDEX -DDEFAULT_AUTOVACUUM=0 -DSQLITE_DEFAULT_WORKER_THREADS=8' ./configure --prefix=/usr/ --libdir=/usr/lib/x86_64-linux-gnu/
RUN cd sqlite-autoconf-3380000 && make -j 16
RUN cd sqlite-autoconf-3380000 && make install
RUN sqlite3 --version
RUN sqlite3 -cmd "PRAGMA compile_options;"
RUN sqlite3 -cmd "CREATE TABLE countries (id varchar(3), data json);insert into countries (id, data) values(1, json('{\"cell\":\"+491765\", \"home\":\"+498973\"}'));select * from countries;"

RUN more /etc/apt/sources.list
RUN cp /etc/apt/sources.list /etc/apt/sources.list~
RUN echo 'deb-src http://deb.debian.org/debian stretch main' >> /etc/apt/sources.list
RUN more /etc/apt/sources.list
RUN apt-get update

RUN apt-get build-dep libopenscenegraph-dev -y
RUN apt-get build-dep libosgearth-dev -y
RUN apt-get install libgeos-dev -y

# remove libs since manually installed
RUN apt-get remove qt4-qmake libqt4* qt4-dev-tools libopenscenegraph-dev openscenegraph openscenegraph-plugin-osgearth osgearth -y
#libopenthreads-dev libopenthreads14 

# gui/x11 
RUN apt-get install gedit libgl1-mesa-dev libegl1-mesa-drivers libxkbcommon-x11-dev -y

# qt
ENV QT_VERSION_A=5.8
ENV QT_VERSION_B=5.8.0
ENV QT_VERSION_SCRIPT=580
#ENV QT_VERSION_A=5.9
#ENV QT_VERSION_B=5.9.0
#ENV QT_VERSION_SCRIPT=590

#RUN wget https://download.qt.io/archive/qt/${QT_VERSION_A}/${QT_VERSION_B}/qt-opensource-linux-x64-${QT_VERSION_B}.run
RUN wget https://download.qt.io/new_archive/qt/${QT_VERSION_A}/${QT_VERSION_B}/qt-opensource-linux-x64-${QT_VERSION_B}.run
RUN chmod +x qt-opensource-linux-x64-${QT_VERSION_B}.run 
COPY qt-noninteractive.qs /qt-noninteractive.qs
RUN ./qt-opensource-linux-x64-${QT_VERSION_B}.run --script qt-noninteractive.qs  -platform minimal

ENV QT_SELECT=5
ENV QT_QPA_PLATFORMTHEME=gtk3
ENV UBUNTU_MENUPROXY=
#ENV QT_STYLE_OVERRIDE=adwaita
ENV QTDIR=/qt/${QT_VERSION_A}
ENV PATH="${QTDIR}/gcc_64/bin:${PATH}"
ENV QTTOOLDIR="${QTDIR}/gcc_64/bin"
ENV QTLIBDIR="${QTDIR}/gcc_64/"

#osg
#RUN wget https://github.com/openscenegraph/OpenSceneGraph/archive/OpenSceneGraph-3.4.1.zip
#RUN unzip OpenSceneGraph-3.4.1.zip
#RUN mkdir OpenSceneGraph-OpenSceneGraph-3.4.1/build
#RUN cd OpenSceneGraph-OpenSceneGraph-3.4.1/build && cmake -DCMAKE_INSTALL_PREFIX=/usr -DCMAKE_BUILD_TYPE=Release ..
#RUN cd OpenSceneGraph-OpenSceneGraph-3.4.1/build && make -j 16
#RUN cd OpenSceneGraph-OpenSceneGraph-3.4.1/build && make install

RUN add-apt-repository ppa:ubuntugis/ppa
RUN apt-get update
#RUN sudo add-apt-repository ppa:ubuntugis/ubuntugis-unstable
#RUN apt-get update && apt-get --only-upgrade install libgdal-dev  -y
#RUN ls /usr/share/gdal

RUN  wget http://download.osgeo.org/gdal/2.2.0/gdal220.zip
RUN unzip gdal220.zip
RUN cd gdal-2.2.0 && ./configure
RUN cd gdal-2.2.0 && make -j 8 && make install

RUN apt-get install libgif-dev -y
RUN apt-get install libjpeg-dev -y

RUN wget https://github.com/openscenegraph/OpenSceneGraph/archive/OpenSceneGraph-3.6.5.zip
RUN unzip OpenSceneGraph-3.6.5.zip
RUN mkdir OpenSceneGraph-OpenSceneGraph-3.6.5/build
RUN cd OpenSceneGraph-OpenSceneGraph-3.6.5/build && cmake -DCMAKE_INSTALL_PREFIX=/usr -DCMAKE_DISABLE_FIND_PACKAGE_GIFLIB=TRUE --config Release -DGIFLIB_FOUND="" -DCMAKE_CXX_STANDARD=11 ..
RUN cd OpenSceneGraph-OpenSceneGraph-3.6.5/build && make -j 16
RUN cd OpenSceneGraph-OpenSceneGraph-3.6.5/build && make install

RUN wget https://github.com/openscenegraph/osgQt/archive/Qt4.zip
RUN unzip Qt4.zip
RUN mkdir osgQt-Qt4/build
RUN cd osgQt-Qt4/build && cmake -DCMAKE_INSTALL_PREFIX=/usr --config Release ..
RUN cd osgQt-Qt4/build && make -j 16
RUN cd osgQt-Qt4/build && make install

RUN apt-get install libgeos++-dev -y

RUN apt-get install autoconf automake libtool curl -y

RUN wget https://github.com/protocolbuffers/protobuf/releases/download/v3.19.1/protobuf-cpp-3.19.1.zip
RUN unzip protobuf-cpp-3.19.1.zip
RUN cd protobuf-3.19.1 && ./autogen.sh
RUN cd protobuf-3.19.1 && ./configure
RUN cd protobuf-3.19.1 && make
RUN cd protobuf-3.19.1 && make check
RUN cd protobuf-3.19.1 && make install
RUN cd protobuf-3.19.1 && ldconfig # refresh shared library cache.

RUN echo 'if(PROTOBUF_FOUND)' >> /usr/share/cmake-3.7/Modules/FindProtobuf.cmake
RUN echo '    set(Protobuf_FOUND ${PROTOBUF_FOUND})' >> /usr/share/cmake-3.7/Modules/FindProtobuf.cmake
RUN echo '    set(Protobuf_PROTOC_EXECUTABLE ${PROTOBUF_PROTOC_EXECUTABLE})' >> /usr/share/cmake-3.7/Modules/FindProtobuf.cmake
RUN echo '    set(Protobuf_INCLUDE_DIR ${PROTOBUF_INCLUDE_DIR})    ' >> /usr/share/cmake-3.7/Modules/FindProtobuf.cmake
RUN echo '    set(Protobuf_LIBRARIES ${PROTOBUF_LIBRARIES})    ' >> /usr/share/cmake-3.7/Modules/FindProtobuf.cmake
RUN echo 'endif()' >> /usr/share/cmake-3.7/Modules/FindProtobuf.cmake

RUN wget https://github.com/gwaldron/osgearth/archive/osgearth-3.2.zip
RUN unzip osgearth-3.2.zip
RUN mkdir osgearth-osgearth-3.2/build
RUN cd osgearth-osgearth-3.2/build && cmake -DCMAKE_CXX_FLAGS=-std=c++11 -DOSGEARTH_BUILD_TESTS=OFF -DOSGEARTH_BUILD_EXAMPLES=OFF -DCMAKE_INSTALL_PREFIX=/usr --config Release ..
RUN cd osgearth-osgearth-3.2/build && make -j 16
RUN cd osgearth-osgearth-3.2/build && make install

#RUN wget https://github.com/gwaldron/osgearth/archive/osgearth-2.10.2.zip
#RUN unzip osgearth-2.10.2.zip
#RUN mkdir osgearth-osgearth-2.10.2/build
#RUN cd osgearth-osgearth-2.10.2/build && cmake -DCMAKE_INSTALL_PREFIX=/usr -DOSGEARTH_USE_QT=TRUE -DDESIRED_QT_VERSION=5 --config Release ..
#RUN cd osgearth-osgearth-2.10.2/build && make -j 16
#RUN cd osgearth-osgearth-2.10.2/build && make install

RUN wget https://github.com/ckgt/NemaTode/archive/master.zip
RUN unzip master.zip
RUN mkdir NemaTode-master/build
RUN cd NemaTode-master/build && cmake -DCMAKE_INSTALL_PREFIX=/usr -DCMAKE_BUILD_TYPE=Release ..
RUN cd NemaTode-master/build && make -j 16
RUN cd NemaTode-master/build && make install

#RUN apt-get install gdb -y
RUN mkdir jasper
RUN cd jasper && wget http://ftp.us.debian.org/debian/pool/main/j/jasper/libjasper1_1.900.1-debian1-2.4+deb8u3_amd64.deb
RUN cd jasper && wget http://ftp.us.debian.org/debian/pool/main/j/jasper/libjasper-dev_1.900.1-debian1-2.4+deb8u3_amd64.deb
RUN cd jasper && dpkg -i *.deb

<<<<<<< HEAD
RUN ldconfig -v /usr/lib64/
=======
RUN apt-get install libproj-dev -y

RUN ldconfig -v /usr/lib64/ /usr/local/

>>>>>>> 49984952
RUN updatedb

RUN locate libboost

RUN apt install sudo

USER sk
WORKDIR /app/workspace/compass/docker<|MERGE_RESOLUTION|>--- conflicted
+++ resolved
@@ -177,14 +177,11 @@
 RUN cd jasper && wget http://ftp.us.debian.org/debian/pool/main/j/jasper/libjasper-dev_1.900.1-debian1-2.4+deb8u3_amd64.deb
 RUN cd jasper && dpkg -i *.deb
 
-<<<<<<< HEAD
-RUN ldconfig -v /usr/lib64/
-=======
+
 RUN apt-get install libproj-dev -y
 
 RUN ldconfig -v /usr/lib64/ /usr/local/
 
->>>>>>> 49984952
 RUN updatedb
 
 RUN locate libboost
