#ifndef DBCONTENT_DBDATASOURCE_H
#define DBCONTENT_DBDATASOURCE_H

#include "source/datasourcebase.h"
#include "property.h"

#include "boost/date_time/posix_time/ptime.hpp"

#include <set>

namespace dbContent
{

class DBDataSourceWidget;

class DBDataSource : public DataSourceBase
{
public:

    static const std::string table_name_;

    const static Property id_column_;
    const static Property ds_type_column_;
    const static Property sac_column_;
    const static Property sic_column_;
    const static Property name_column_;
    const static Property short_name_;
    const static Property info_column_;
    const static Property counts_column_;

    DBDataSource();
    virtual ~DBDataSource();

    void counts (const std::string& counts); // only for init
    std::string countsStr();
    bool hasNumInserted() const;
    bool hasNumInserted(const std::string& db_content) const;
    bool hasNumInserted(unsigned int line_id) const;
    const std::map<std::string, std::map<unsigned int, unsigned int>>& numInsertedMap() const;
    std::map<unsigned int, unsigned int> numInsertedLinesMap() const;
    std::map<std::string, unsigned int> numInsertedSummedLinesMap() const;

    void addNumInserted(const std::string& db_content, unsigned int line_id, unsigned int num);

    void addNumLoaded(const std::string& db_content, unsigned int line_id, unsigned int num);
    unsigned int numLoaded (unsigned int line_id);
    unsigned int numLoaded (const std::string& db_content);
    unsigned int numLoaded (const std::string& db_content, unsigned int line_id);
    bool hasNumLoaded (unsigned int line_id); // for any DBContent
    bool hasAnyNumLoaded (); // for any DBContent, line
    unsigned int getFirstLoadedLine(); // for any DBContent
    void clearNumLoaded();

    virtual unsigned int id() const override; // from saved db content
    void id(unsigned int id);

    bool loadingWanted() const;
    void loadingWanted(bool loading_wanted);

    bool lineSpecificLoadingWanted() const;
    bool anyLinesLoadingWanted() const;
    void disableAllLines();
    void enableAllLines();
    void lineLoadingWanted(unsigned int line_id, bool wanted);
    bool lineLoadingWanted(unsigned int line_id) const;
    std::set<unsigned int> getLoadingWantedLines() const;

    DBDataSourceWidget* widget();

<<<<<<< HEAD
    bool hasMaxToD(unsigned int line) const;
    void maxToD(unsigned int line, float value);
    float maxToD(unsigned int line) const;

    bool hasLiveData(unsigned int line, float current_tod) const;
=======
    bool hasMaxTimestamp(unsigned int line) const;
    void maxTimestamp(unsigned int line, boost::posix_time::ptime value);
    boost::posix_time::ptime maxTimestamp(unsigned int line) const;

    bool hasLiveData(unsigned int line, boost::posix_time::ptime current_ts) const;
>>>>>>> 1ec64280

protected:
    unsigned int id_{0};

    bool loading_wanted_ {true};

    nlohmann::json counts_;

    std::map<std::string, std::map<unsigned int, unsigned int>> num_loaded_; // db_content -> line id -> count
    std::map<std::string, std::map<unsigned int, unsigned int>> num_inserted_; // db_content -> line id -> count

    std::map<unsigned int, bool> line_loading_wanted_; // not contained means true

<<<<<<< HEAD
    std::map<unsigned int, float> max_line_tods_; // only used in live mode, line -> max tod
=======
    std::map<unsigned int, unsigned long> max_line_tods_; // only used in live mode, line -> max tod
>>>>>>> 1ec64280

    std::unique_ptr<DBDataSourceWidget> widget_;
};

}

#endif // DBCONTENT_DBDATASOURCE_H<|MERGE_RESOLUTION|>--- conflicted
+++ resolved
@@ -67,19 +67,11 @@
 
     DBDataSourceWidget* widget();
 
-<<<<<<< HEAD
-    bool hasMaxToD(unsigned int line) const;
-    void maxToD(unsigned int line, float value);
-    float maxToD(unsigned int line) const;
-
-    bool hasLiveData(unsigned int line, float current_tod) const;
-=======
     bool hasMaxTimestamp(unsigned int line) const;
     void maxTimestamp(unsigned int line, boost::posix_time::ptime value);
     boost::posix_time::ptime maxTimestamp(unsigned int line) const;
 
     bool hasLiveData(unsigned int line, boost::posix_time::ptime current_ts) const;
->>>>>>> 1ec64280
 
 protected:
     unsigned int id_{0};
@@ -93,11 +85,7 @@
 
     std::map<unsigned int, bool> line_loading_wanted_; // not contained means true
 
-<<<<<<< HEAD
-    std::map<unsigned int, float> max_line_tods_; // only used in live mode, line -> max tod
-=======
     std::map<unsigned int, unsigned long> max_line_tods_; // only used in live mode, line -> max tod
->>>>>>> 1ec64280
 
     std::unique_ptr<DBDataSourceWidget> widget_;
 };
