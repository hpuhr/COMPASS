#include "dbdatasourcewidget.h"
#include "compass.h"
#include "datasourcemanager.h"
#include "stringconv.h"
<<<<<<< HEAD
#include "util/system.h"
=======
#include "util/timeconv.h"
>>>>>>> 1ec64280

#include <QGridLayout>
#include <QCheckBox>
#include <QLabel>
#include <QPushButton>
#include <QVariant>

using namespace std;
using namespace Utils;

namespace dbContent
{


DBDataSourceWidget::DBDataSourceWidget(DBDataSource& src, QWidget *parent)
    : QWidget(parent), src_(src), ds_man_(COMPASS::instance().dataSourceManager())
{
    main_layout_ = new QVBoxLayout();

    grid_layout_ = new QGridLayout();

    updateContent();

    main_layout_->addLayout(grid_layout_);

    setLayout(main_layout_);

    //setSizePolicy(QSizePolicy::Expanding, QSizePolicy::Preferred);
}

void DBDataSourceWidget::updateContent()
{
    if (needsRecreate())
        recreateWidgets();

    updateWidgets();

}

unsigned int DBDataSourceWidget::getLabelMinWidth()
{
    if (load_check_)
        return load_check_->minimumSizeHint().width();

    else return 0;
}

void DBDataSourceWidget::updateLabelMinWidth(unsigned int width)
{
    if (load_check_)
        load_check_->setMinimumWidth(width);
}

bool DBDataSourceWidget::needsRecreate()
{
    if (!line_buttons_.size())
        return true;

    // check counts shown
    bool show_counts = ds_man_.loadWidgetShowCounts();

    if (last_show_counts_ != show_counts)
        return true;

    if (show_counts)
    {
        for (auto& cnt_it : src_.numInsertedSummedLinesMap())
        {
            if (!content_labels_.count(cnt_it.first)) // content name, not yet created
                return true;
        }

        return src_.numInsertedSummedLinesMap().size() != content_labels_.size(); // check that not too many
    }

    return false;
}

void DBDataSourceWidget::recreateWidgets()
{
    bool show_counts = ds_man_.loadWidgetShowCounts();

    loginf << "DBDataSourceWidget " << src_.name() << ": recreateWidgets: show_counts " << show_counts;

    QLayoutItem* child;
    while ((child = grid_layout_->takeAt(0)) != nullptr)
    {
        if (child->widget())
            delete child->widget();
        delete child;
    }

    load_check_ = nullptr;
    line_buttons_.clear();
    content_labels_.clear();
    loaded_cnt_labels_.clear();
    total_cnt_labels_.clear();

    QFont font;
    font.setPointSize(ds_man_.dsFontSize());

    // update load check
    load_check_ = new QCheckBox(src_.name().c_str());
    load_check_->setFont(font);
    connect(load_check_, &QCheckBox::clicked, this, &DBDataSourceWidget::loadingChangedSlot);

    unsigned int row = 0;

    grid_layout_->addWidget(load_check_, row, 0, 1, 2);
    grid_layout_->addWidget(createLinesWidget(), row, 2, 1, 2, Qt::AlignLeft);
    ++row;

    if (show_counts)
    {
        string ds_content_name;

        for (auto& cnt_it : src_.numInsertedSummedLinesMap())
        {
            ds_content_name = cnt_it.first;

            assert (!content_labels_.count(ds_content_name));
            assert (!loaded_cnt_labels_.count(ds_content_name));
            assert (!total_cnt_labels_.count(ds_content_name));

            content_labels_[ds_content_name] = new QLabel(ds_content_name.c_str());
            content_labels_.at(ds_content_name)->setSizePolicy(QSizePolicy::Expanding, QSizePolicy::Preferred);

            loaded_cnt_labels_[ds_content_name] = new QLabel(QString::number(src_.numLoaded(ds_content_name)));
            loaded_cnt_labels_.at(ds_content_name)->setAlignment(Qt::AlignRight);
            loaded_cnt_labels_.at(ds_content_name)->setSizePolicy(QSizePolicy::Expanding, QSizePolicy::Preferred);

            total_cnt_labels_[ds_content_name] = new QLabel(QString::number(cnt_it.second));
            total_cnt_labels_.at(ds_content_name)->setAlignment(Qt::AlignRight);
            total_cnt_labels_.at(ds_content_name)->setSizePolicy(QSizePolicy::Expanding, QSizePolicy::Preferred);

            grid_layout_->addWidget(content_labels_.at(ds_content_name), row, 1);
            grid_layout_->addWidget(loaded_cnt_labels_.at(ds_content_name), row, 2);
            grid_layout_->addWidget(total_cnt_labels_.at(ds_content_name), row, 3);
        }
    }

    for(int c=0; c < grid_layout_->columnCount(); c++)
    {
        if (c == 0) // first is half placeholder
            grid_layout_->setColumnStretch(c, 1);
        else
            grid_layout_->setColumnStretch(c, 2);
    }

    last_show_counts_ = show_counts;

    update();
}

QWidget* DBDataSourceWidget::createLinesWidget()
{
    QWidget* widget = new QWidget();
    widget->setContentsMargins(0, 0, 0, 0);

    QHBoxLayout* button_lay = new QHBoxLayout();
    button_lay->setContentsMargins(0, 0, 0, 0);
    button_lay->addStretch();

    string line_str;

    unsigned int button_size = 26;
    widget->setMinimumHeight(button_size);

    for (unsigned int cnt=0; cnt < 4; ++cnt)
    {
        line_str = "L"+to_string(cnt+1);

        QPushButton* button = new QPushButton (line_str.c_str());
        button->setFixedSize(button_size,button_size);
        button->setCheckable(true);
        button->setStyleSheet(" QPushButton:pressed { border: 3px outset; } " \
        " QPushButton:checked { border: 3px outset; }");
        button->setChecked(true);

        button->setProperty("Line ID", cnt);
        connect (button, &QPushButton::clicked, this, &DBDataSourceWidget::lineButtonClickedSlot);

        QSizePolicy sp_retain = widget->sizePolicy();
        sp_retain.setRetainSizeWhenHidden(true);
        button->setSizePolicy(sp_retain);

        line_buttons_[line_str] = button;

        button_lay->addWidget(button);
    }

    widget->setLayout(button_lay);

    return widget;
}

void DBDataSourceWidget::updateWidgets()
{
    logdbg << "DBDataSourceWidget: updateWidgets";

    bool show_counts = ds_man_.loadWidgetShowCounts();

    assert (load_check_);
    load_check_->setText(src_.name().c_str());
    load_check_->setChecked(src_.loadingWanted());

    AppMode app_mode = COMPASS::instance().appMode();

    bool net_lines_shown = app_mode == AppMode::LivePaused
            || app_mode == AppMode::LiveRunning;

    if (net_lines_shown)
    {
        // ds_id -> line str ->(ip, port)
        std::map<unsigned int, std::map<std::string, std::shared_ptr<DataSourceLineInfo>>> net_lines =
                ds_man_.getNetworkLines();

        string line_str;

        bool hidden;
        bool disabled;

        QPushButton* button;

<<<<<<< HEAD
        float max_time = System::secondsSinceMidnightUTC();
=======
        boost::posix_time::ptime current_time = Time::currentUTCTime();
>>>>>>> 1ec64280

        for (unsigned int line_cnt=0; line_cnt < 4; ++line_cnt)
        {
            line_str = "L"+to_string(line_cnt+1);

            assert (line_buttons_.count(line_str));
            button = line_buttons_.at(line_str);

            hidden = !net_lines.at(src_.id()).count(line_str); // hide if not defined

            button->setHidden(hidden);

            if (!hidden)
            {
<<<<<<< HEAD
                //if (app_mode == AppMode::LiveRunning)
                //    disabled = !ds_man_.dbDataSource(src_.id()).hasNumInserted(line_cnt); // nothing loaded
                //else // AppMode::LivePaused
                    disabled = !ds_man_.dbDataSource(src_.id()).hasNumInserted(line_cnt); // nothing inserted
=======
                if (app_mode == AppMode::LivePaused)
                {
                    disabled = !ds_man_.dbDataSource(src_.id()).hasNumInserted(line_cnt);
                    // nothing inserted, can not be loaded
                }
                else // AppMode::LiveRunning
                    disabled = false; // never disabled
>>>>>>> 1ec64280

                button->setDisabled(disabled);

                if (disabled)
                {
                    button->setChecked(false);

                    QPalette pal = button->palette();
                    pal.setColor(QPalette::Button, QColor(Qt::lightGray));
                    button->setAutoFillBackground(true);
                    button->setPalette(pal);
                    button->update();
                }
                else
                {
                    button->setChecked(src_.lineLoadingWanted(line_cnt));

<<<<<<< HEAD
                    if (src_.hasLiveData(line_cnt, max_time))
=======
                    logdbg << "DBDataSourceWidget: updateWidgets: src " << src_.name()
                           << " " << line_str << " live " << src_.hasLiveData(line_cnt, current_time);

                    if (src_.hasLiveData(line_cnt, current_time))
>>>>>>> 1ec64280
                    {
                        QPalette pal = button->palette();
                        pal.setColor(QPalette::Button, QColor(Qt::green));
                        button->setAutoFillBackground(true);
                        button->setPalette(pal);
                        button->update();
                    }
                    else
                    {
                        QPalette pal = button->palette();
<<<<<<< HEAD
                        pal.setColor(QPalette::Button, QColor(Qt::yellow));
=======
                        pal.setColor(QPalette::Button, QColor(Qt::lightGray));
>>>>>>> 1ec64280
                        button->setAutoFillBackground(true);
                        button->setPalette(pal);
                        button->update();
                    }
                }
            }
        }

        string tooltip;
    }
    else
    {
        // LX -> cnt
        std::map<unsigned int, unsigned int> inserted_lines = src_.numInsertedLinesMap();

        string line_str;

        for (unsigned int line_cnt=0; line_cnt < 4; ++line_cnt)
        {
            line_str = "L"+to_string(line_cnt+1);

            assert (line_buttons_.count(line_str));

            line_buttons_.at(line_str)->setChecked(src_.lineLoadingWanted(line_cnt));
            line_buttons_.at(line_str)->setHidden(!inserted_lines.count(line_cnt)); // hide if no data
        }
    }


    if (show_counts)
    {
        string ds_content_name;
        for (auto& cnt_it : src_.numInsertedSummedLinesMap())
        {
            ds_content_name = cnt_it.first;

            // content label

            assert (content_labels_.count(ds_content_name));
            assert (loaded_cnt_labels_.count(ds_content_name));
            assert (total_cnt_labels_.count(ds_content_name));

            loaded_cnt_labels_[ds_content_name]->setText(QString::number(src_.numLoaded(ds_content_name)));
            total_cnt_labels_[ds_content_name]->setText(QString::number(cnt_it.second));
        }
    }
}

void DBDataSourceWidget::loadingChangedSlot()
{
    loginf << "DBDataSourceWidget: loadingChangedSlot";

    src_.loadingWanted(!src_.loadingWanted());
}

void DBDataSourceWidget::lineButtonClickedSlot()
{
    QPushButton* sender = dynamic_cast<QPushButton*>(QObject::sender());
    assert (sender);

    unsigned int line_id = sender->property("Line ID").toUInt();

    loginf << "DBDataSourceWidget: lineButtonClickedSlot: line " << line_id;

    src_.lineLoadingWanted(line_id, !src_.lineLoadingWanted(line_id));
}

}<|MERGE_RESOLUTION|>--- conflicted
+++ resolved
@@ -2,11 +2,7 @@
 #include "compass.h"
 #include "datasourcemanager.h"
 #include "stringconv.h"
-<<<<<<< HEAD
-#include "util/system.h"
-=======
 #include "util/timeconv.h"
->>>>>>> 1ec64280
 
 #include <QGridLayout>
 #include <QCheckBox>
@@ -231,11 +227,7 @@
 
         QPushButton* button;
 
-<<<<<<< HEAD
-        float max_time = System::secondsSinceMidnightUTC();
-=======
         boost::posix_time::ptime current_time = Time::currentUTCTime();
->>>>>>> 1ec64280
 
         for (unsigned int line_cnt=0; line_cnt < 4; ++line_cnt)
         {
@@ -250,12 +242,6 @@
 
             if (!hidden)
             {
-<<<<<<< HEAD
-                //if (app_mode == AppMode::LiveRunning)
-                //    disabled = !ds_man_.dbDataSource(src_.id()).hasNumInserted(line_cnt); // nothing loaded
-                //else // AppMode::LivePaused
-                    disabled = !ds_man_.dbDataSource(src_.id()).hasNumInserted(line_cnt); // nothing inserted
-=======
                 if (app_mode == AppMode::LivePaused)
                 {
                     disabled = !ds_man_.dbDataSource(src_.id()).hasNumInserted(line_cnt);
@@ -263,7 +249,6 @@
                 }
                 else // AppMode::LiveRunning
                     disabled = false; // never disabled
->>>>>>> 1ec64280
 
                 button->setDisabled(disabled);
 
@@ -281,14 +266,10 @@
                 {
                     button->setChecked(src_.lineLoadingWanted(line_cnt));
 
-<<<<<<< HEAD
-                    if (src_.hasLiveData(line_cnt, max_time))
-=======
                     logdbg << "DBDataSourceWidget: updateWidgets: src " << src_.name()
                            << " " << line_str << " live " << src_.hasLiveData(line_cnt, current_time);
 
                     if (src_.hasLiveData(line_cnt, current_time))
->>>>>>> 1ec64280
                     {
                         QPalette pal = button->palette();
                         pal.setColor(QPalette::Button, QColor(Qt::green));
@@ -299,11 +280,7 @@
                     else
                     {
                         QPalette pal = button->palette();
-<<<<<<< HEAD
-                        pal.setColor(QPalette::Button, QColor(Qt::yellow));
-=======
                         pal.setColor(QPalette::Button, QColor(Qt::lightGray));
->>>>>>> 1ec64280
                         button->setAutoFillBackground(true);
                         button->setPalette(pal);
                         button->update();
