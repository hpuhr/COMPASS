#include "source/dbdatasource.h"
#include "source/dbdatasourcewidget.h"
#include "util/timeconv.h"
#include "logger.h"

using namespace nlohmann;
using namespace Utils;
using namespace std;

namespace dbContent
{


const std::string DBDataSource::table_name_{"data_sources"};

const Property DBDataSource::id_column_{"ds_id", PropertyDataType::UINT};
const Property DBDataSource::ds_type_column_{"ds_type", PropertyDataType::STRING};
const Property DBDataSource::sac_column_{"sac", PropertyDataType::UINT};
const Property DBDataSource::sic_column_{"sic", PropertyDataType::UINT};
const Property DBDataSource::name_column_{"name", PropertyDataType::STRING};
const Property DBDataSource::short_name_{"short_name", PropertyDataType::STRING};
const Property DBDataSource::info_column_{"info", PropertyDataType::STRING};
const Property DBDataSource::counts_column_{"counts", PropertyDataType::STRING};

DBDataSource::DBDataSource()
{
    counts_ = json::object(); // init
}

DBDataSource::~DBDataSource()
{

}

void DBDataSource::counts (const std::string& counts)
{
    counts_ = json::parse(counts);

    num_inserted_ = counts_.get<std::map<std::string, std::map<unsigned int, unsigned int>>>();
}

std::string DBDataSource::countsStr()
{
    return counts_.dump();
}

bool DBDataSource::hasNumInserted() const
{
    return num_inserted_.size();
}

bool DBDataSource::hasNumInserted(const std::string& db_content) const
{
    if (!num_inserted_.count(db_content))
        return false;

    return num_inserted_.at(db_content).size();
}

bool DBDataSource::hasNumInserted(unsigned int line_id) const
{
    for (auto& dbcont_cnt_it : num_inserted_)
    {
        if (dbcont_cnt_it.second.count(line_id))
            return true;
    }

    return false;
}

const std::map<std::string, std::map<unsigned int, unsigned int>>& DBDataSource::numInsertedMap() const
{
    assert (hasNumInserted());
    return num_inserted_;
}

std::map<unsigned int, unsigned int> DBDataSource::numInsertedLinesMap() const
{
    std::map<unsigned int, unsigned int> line_cnts;

    for (auto& db_cont_it : num_inserted_)
    {
        for (auto& cnt_it : db_cont_it.second)
        {
            line_cnts[cnt_it.first] += cnt_it.second;
        }
    }

    return line_cnts;
}

std::map<std::string, unsigned int> DBDataSource::numInsertedSummedLinesMap() const
{
    std::map<std::string, unsigned int> line_sum_map;

    for (auto& db_cont_it : num_inserted_)
    {
        for (auto& cnt_it : db_cont_it.second)
        {
            line_sum_map[db_cont_it.first] += cnt_it.second;
        }
    }

    return line_sum_map;
}

void DBDataSource::addNumInserted(const std::string& db_content, unsigned int line_id, unsigned int num)
{
    num_inserted_[db_content][line_id] += num;

    counts_ = num_inserted_;
}

void DBDataSource::addNumLoaded(const std::string& db_content, unsigned int line_id, unsigned int num)
{
    num_loaded_[db_content][line_id] += num;
}

unsigned int DBDataSource::numLoaded (unsigned int line_id)
{
    unsigned int num_loaded = 0;

    for (auto& dbcont_cnt_it : num_loaded_)
    {
        if (dbcont_cnt_it.second.count(line_id))
            num_loaded += dbcont_cnt_it.second.at(line_id);
    }

    return num_loaded;
}

unsigned int DBDataSource::numLoaded (const std::string& db_content)
{
    unsigned int num_loaded = 0;

    if (num_loaded_.count(db_content))
    {
        for (auto& cnt_it : num_loaded_.at(db_content))
            num_loaded += cnt_it.second;
    }

    return num_loaded;
}

unsigned int DBDataSource::numLoaded (const std::string& db_content, unsigned int line_id)
{
    if (num_loaded_.count(db_content) && num_loaded_.at(db_content).count(line_id))
        return num_loaded_.at(db_content).at(line_id);

    return 0;
}

bool DBDataSource::hasNumLoaded (unsigned int line_id) // for any DBContent
{
    for (auto& loaded_it : num_loaded_)
        if (loaded_it.second.count(line_id))
            return true;

    return false;
}

bool DBDataSource::hasAnyNumLoaded () // for any DBContent, line
{
    for (auto& loaded_it : num_loaded_)
    {
        for (auto& loaded_line_it : loaded_it.second)
        {
            if (loaded_line_it.second)
                return true;
        }
    }

    return false;
}

unsigned int DBDataSource::getFirstLoadedLine() // for any DBContent
{
    assert (hasAnyNumLoaded());

    for (auto& loaded_it : num_loaded_)
    {
        for (auto& loaded_line_it : loaded_it.second)
        {
            if (loaded_line_it.second)
                return loaded_line_it.first;
        }
    }

    assert (false); // should never happen
}

void DBDataSource::clearNumLoaded()
{
    num_loaded_.clear();
}

unsigned int DBDataSource::id() const
{
    return id_;
}

void DBDataSource::id(unsigned int id)
{
    id_ = id;
}

bool DBDataSource::loadingWanted() const
{
    return loading_wanted_;
}

void DBDataSource::loadingWanted(bool loading_wanted)
{
    loginf << "DBDataSource: loadingWanted: ds " << name_ << " wanted " << loading_wanted;

    loading_wanted_ = loading_wanted;
}

bool DBDataSource::lineSpecificLoadingWanted() const
{
    for (auto& line_it : line_loading_wanted_)
    {
        if (!line_it.second)
            return true;
    }

    return false;
}

bool DBDataSource::anyLinesLoadingWanted() const
{
    bool any_wanted = false;

    for (unsigned int cnt=0; cnt < 4; ++cnt)
    {
        if (lineLoadingWanted(cnt))
        {
            any_wanted = true;
        }
    }

    return any_wanted;
}

void DBDataSource::disableAllLines()
{
    for (unsigned int cnt=0; cnt < 4; ++cnt)
        line_loading_wanted_[cnt] = false;
}

void DBDataSource::enableAllLines()
{
    line_loading_wanted_.clear();
}

void DBDataSource::lineLoadingWanted(unsigned int line_id, bool wanted)
{
    assert (line_id <= 4);
    line_loading_wanted_[line_id] = wanted;
}

bool DBDataSource::lineLoadingWanted(unsigned int line_id) const
{
    assert (line_id <= 4);

    if (line_loading_wanted_.count(line_id))
        return line_loading_wanted_.at(line_id);
    else
        return true;
}

std::set<unsigned int> DBDataSource::getLoadingWantedLines() const
{
    std::set<unsigned int> lines;

    for (unsigned int cnt=0; cnt < 4; ++cnt)
        if (lineLoadingWanted(cnt))
            lines.insert(cnt);

    return lines;
}

DBDataSourceWidget* DBDataSource::widget()
{
    if (!widget_)
        widget_.reset(new DBDataSourceWidget(*this));

    assert (widget_);
    return widget_.get();
}

<<<<<<< HEAD
bool DBDataSource::hasMaxToD(unsigned int line) const
=======
bool DBDataSource::hasMaxTimestamp(unsigned int line) const
>>>>>>> 1ec64280
{
    return max_line_tods_.count(line);
}

<<<<<<< HEAD
void DBDataSource::maxToD(unsigned int line, float value)
{
    max_line_tods_[line] = value;
}

float DBDataSource::maxToD(unsigned int line) const
{
    assert (hasMaxToD(line));
    return max_line_tods_.at(line);
}

bool DBDataSource::hasLiveData(unsigned int line, float current_tod) const
{
    if (hasMaxToD(line) && hasUpdateInterval())
        return current_tod - maxToD(line) < updateInterval() + 2; // 2s max latency
    else
        return false;
=======
void DBDataSource::maxTimestamp(unsigned int line, boost::posix_time::ptime value)
{
    max_line_tods_[line] = Time::toLong(value);
}

boost::posix_time::ptime DBDataSource::maxTimestamp(unsigned int line) const
{
    assert (hasMaxTimestamp(line));
    return Time::fromLong(max_line_tods_.at(line));
}

bool DBDataSource::hasLiveData(unsigned int line, boost::posix_time::ptime current_ts) const
{
    bool ret;

    if (hasMaxTimestamp(line) && hasUpdateInterval())
        ret = (current_ts - maxTimestamp(line)).total_milliseconds()/1000.0 < updateInterval() + 2; // 2s max latency
    else
        ret = false;

//    if (hasMaxTimestamp(line))
//        loginf << "DBDataSource: hasLiveData: name " << name_ << " current_ts " << Time::toString(current_ts)
//               << " hasMax " << hasMaxTimestamp(line) << " hasUI " << hasUpdateInterval()
//               << " maxTS " << Time::toString(maxTimestamp(line))
//               << " diff " << Time::toString(current_ts - maxTimestamp(line)) << " ret " << ret;
//    else
//        loginf << "DBDataSource: hasLiveData: name " << name_ << " no maxTS";

    return ret;
>>>>>>> 1ec64280
}

}<|MERGE_RESOLUTION|>--- conflicted
+++ resolved
@@ -289,34 +289,11 @@
     return widget_.get();
 }
 
-<<<<<<< HEAD
-bool DBDataSource::hasMaxToD(unsigned int line) const
-=======
 bool DBDataSource::hasMaxTimestamp(unsigned int line) const
->>>>>>> 1ec64280
 {
     return max_line_tods_.count(line);
 }
 
-<<<<<<< HEAD
-void DBDataSource::maxToD(unsigned int line, float value)
-{
-    max_line_tods_[line] = value;
-}
-
-float DBDataSource::maxToD(unsigned int line) const
-{
-    assert (hasMaxToD(line));
-    return max_line_tods_.at(line);
-}
-
-bool DBDataSource::hasLiveData(unsigned int line, float current_tod) const
-{
-    if (hasMaxToD(line) && hasUpdateInterval())
-        return current_tod - maxToD(line) < updateInterval() + 2; // 2s max latency
-    else
-        return false;
-=======
 void DBDataSource::maxTimestamp(unsigned int line, boost::posix_time::ptime value)
 {
     max_line_tods_[line] = Time::toLong(value);
@@ -346,7 +323,6 @@
 //        loginf << "DBDataSource: hasLiveData: name " << name_ << " no maxTS";
 
     return ret;
->>>>>>> 1ec64280
 }
 
 }