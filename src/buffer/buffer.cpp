--- conflicted
+++ resolved
@@ -440,11 +440,7 @@
     logdbg << "Buffer: seizeBuffer: end size " << size();
 }
 
-<<<<<<< HEAD
-size_t Buffer::size() const { return data_size_; }
-=======
 size_t Buffer::size() { return size_; }
->>>>>>> 6dc73f1d
 
 void Buffer::cutToSize(size_t size)
 {
