--- conflicted
+++ resolved
@@ -62,7 +62,6 @@
     registerParameter("last_db_filename", &last_db_filename_, std::string());
     registerParameter("db_file_list", &db_file_list_, json::array());
 
-<<<<<<< HEAD
     vector<string> cleaned_file_list;
     // clean missing files
 
@@ -73,10 +72,7 @@
     }
     db_file_list_ = cleaned_file_list;
 
-    registerParameter("last_path", &last_path_, "");
-=======
-    registerParameter("last_path", &last_path_, std::string());
->>>>>>> 135f4157
+    registerParameter("last_path", &last_path_, {});
 
     if (!Files::directoryExists(last_path_))
         last_path_ = QDir::homePath().toStdString();
