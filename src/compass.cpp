/*
 * This file is part of OpenATS COMPASS.
 *
 * COMPASS is free software: you can redistribute it and/or modify
 * it under the terms of the GNU General Public License as published by
 * the Free Software Foundation, either version 3 of the License, or
 * (at your option) any later version.
 *
 * COMPASS is distributed in the hope that it will be useful,
 * but WITHOUT ANY WARRANTY; without even the implied warranty of
 * MERCHANTABILITY or FITNESS FOR A PARTICULAR PURPOSE.  See the
 * GNU General Public License for more details.

 * You should have received a copy of the GNU General Public License
 * along with COMPASS. If not, see <http://www.gnu.org/licenses/>.
 */

#include "compass.h"
#include "config.h"
#include "dbinterface.h"
#include "dbcontent/dbcontent.h"
#include "dbcontent/dbcontentmanager.h"
#include "datasourcemanager.h"
#include "dbtableinfo.h"
#include "filtermanager.h"
#include "global.h"
#include "jobmanager.h"
#include "logger.h"
#include "projectionmanager.h"
#include "taskmanager.h"
#include "viewmanager.h"
#include "evaluationmanager.h"
#include "mainwindow.h"
#include "files.h"

#include <QMessageBox>

#include <osgDB/Registry>

#include <boost/date_time/posix_time/posix_time.hpp>

using namespace std;
using namespace nlohmann;
using namespace Utils;

COMPASS::COMPASS() : Configurable("COMPASS", "COMPASS0", 0, "compass.json")
{
    logdbg << "COMPASS: constructor: start";

    simple_config_.reset(new SimpleConfig("config.json"));

    registerParameter("last_db_filename", &last_db_filename_, "");
    registerParameter("db_file_list", &db_file_list_, json::array());

    registerParameter("hide_evaluation", &hide_evaluation_, false);
    registerParameter("hide_viewpoints", &hide_viewpoints_, false);

    JobManager::instance().start();

    createSubConfigurables();

    assert(db_interface_);
    assert(dbcontent_manager_);
    assert(ds_manager_);
    assert(filter_manager_);
    assert(task_manager_);
    assert(view_manager_);
    assert(eval_manager_);

    // database opending

    QObject::connect(this, &COMPASS::databaseOpenedSignal,
                     dbcontent_manager_.get(), &DBContentManager::databaseOpenedSlot);
    QObject::connect(this, &COMPASS::databaseClosedSignal,
                     dbcontent_manager_.get(), &DBContentManager::databaseClosedSlot);

    QObject::connect(this, &COMPASS::databaseOpenedSignal,
                     ds_manager_.get(), &DataSourceManager::databaseOpenedSlot);
    QObject::connect(this, &COMPASS::databaseClosedSignal,
                     ds_manager_.get(), &DataSourceManager::databaseClosedSlot);

    QObject::connect(this, &COMPASS::databaseOpenedSignal,
                     filter_manager_.get(), &FilterManager::databaseOpenedSlot);
    QObject::connect(this, &COMPASS::databaseClosedSignal,
                     filter_manager_.get(), &FilterManager::databaseClosedSlot);

    QObject::connect(this, &COMPASS::databaseOpenedSignal,
                     view_manager_.get(), &ViewManager::databaseOpenedSlot);
    QObject::connect(this, &COMPASS::databaseClosedSignal,
                     view_manager_.get(), &ViewManager::databaseClosedSlot);

    QObject::connect(this, &COMPASS::databaseOpenedSignal,
                     eval_manager_.get(), &EvaluationManager::databaseOpenedSlot);
    QObject::connect(this, &COMPASS::databaseClosedSignal,
                     eval_manager_.get(), &EvaluationManager::databaseClosedSlot);

    // data exchange
    QObject::connect(dbcontent_manager_.get(), &DBContentManager::loadingStartedSignal,
                     view_manager_.get(), &ViewManager::loadingStartedSlot);
    QObject::connect(dbcontent_manager_.get(), &DBContentManager::loadedDataSignal,
                     view_manager_.get(), &ViewManager::loadedDataSlot);
    QObject::connect(dbcontent_manager_.get(), &DBContentManager::loadingDoneSignal,
                     view_manager_.get(), &ViewManager::loadingDoneSlot);

    // appmode
    connect (this, &COMPASS::appModeSwitchSignal,
             filter_manager_.get(), &FilterManager::appModeSwitchSlot);

    qRegisterMetaType<AppMode>("AppMode");

    logdbg << "COMPASS: constructor: end";
}

COMPASS::~COMPASS()
{
    logdbg << "COMPASS: destructor: start";

    if (!shut_down_)
    {
        logerr << "COMPASS: destructor: not shut down";
        shutdown();
    }

    assert(!dbcontent_manager_);
    assert(!db_interface_);
    assert(!filter_manager_);
    assert(!task_manager_);
    assert(!view_manager_);
    assert (!eval_manager_);

    logdbg << "COMPASS: destructor: end";
}

void COMPASS::generateSubConfigurable(const std::string& class_id, const std::string& instance_id)
{
    logdbg << "COMPASS: generateSubConfigurable: class_id " << class_id << " instance_id "
           << instance_id;
    if (class_id == "DBInterface")
    {
        assert(!db_interface_);
        db_interface_.reset(new DBInterface(class_id, instance_id, this));
        assert(db_interface_);
    }
    else if (class_id == "DBContentManager")
    {
        assert(!dbcontent_manager_);
        dbcontent_manager_.reset(new DBContentManager(class_id, instance_id, this));
        assert(dbcontent_manager_);
    }
    else if (class_id == "DataSourceManager")
    {
        assert(!ds_manager_);
        ds_manager_.reset(new DataSourceManager(class_id, instance_id, this));
        assert(ds_manager_);
    }
    else if (class_id == "FilterManager")
    {
        assert(!filter_manager_);
        filter_manager_.reset(new FilterManager(class_id, instance_id, this));
        assert(filter_manager_);
    }
    else if (class_id == "TaskManager")
    {
        assert(!task_manager_);
        task_manager_.reset(new TaskManager(class_id, instance_id, this));
        assert(task_manager_);
    }
    else if (class_id == "ViewManager")
    {
        assert(!view_manager_);
        view_manager_.reset(new ViewManager(class_id, instance_id, this));
        assert(view_manager_);
    }
    else if (class_id == "EvaluationManager")
    {
        assert(!eval_manager_);
        eval_manager_.reset(new EvaluationManager(class_id, instance_id, this));
        assert(eval_manager_);
    }
    else
        throw std::runtime_error("COMPASS: generateSubConfigurable: unknown class_id " + class_id);
}

void COMPASS::checkSubConfigurables()
{
    if (!db_interface_)
    {
        addNewSubConfiguration("DBInterface", "DBInterface0");
        generateSubConfigurable("DBInterface", "DBInterface0");
        assert(db_interface_);
    }
    if (!dbcontent_manager_)
    {
        addNewSubConfiguration("DBContentManager", "DBContentManager0");
        generateSubConfigurable("DBContentManager", "DBContentManager0");
        assert(dbcontent_manager_);
    }
    if (!ds_manager_)
    {
        addNewSubConfiguration("DataSourceManager", "DataSourceManager0");
        generateSubConfigurable("DataSourceManager", "DataSourceManager0");
        assert(dbcontent_manager_);
    }
    if (!filter_manager_)
    {
        addNewSubConfiguration("FilterManager", "FilterManager0");
        generateSubConfigurable("FilterManager", "FilterManager0");
        assert(filter_manager_);
    }
    if (!task_manager_)
    {
        addNewSubConfiguration("TaskManager", "TaskManager0");
        generateSubConfigurable("TaskManager", "TaskManager0");
        assert(task_manager_);
    }
    if (!view_manager_)
    {
        addNewSubConfiguration("ViewManager", "ViewManager0");
        generateSubConfigurable("ViewManager", "ViewManager0");
        assert(view_manager_);
    }
    if (!eval_manager_)
    {
        addNewSubConfiguration("EvaluationManager", "EvaluationManager0");
        generateSubConfigurable("EvaluationManager", "EvaluationManager0");
        assert(eval_manager_);
    }
}

void COMPASS::openDBFile(const std::string& filename)
{
    loginf << "COMPASS: openDBFile: opening file '" << filename << "'";

    assert (!db_opened_);
    assert (db_interface_);

    last_db_filename_ = filename;

    try
    {
        db_interface_->openDBFile(filename, false);
        assert (db_interface_->dbOpen());

        addDBFileToList(filename);

        db_opened_ = true;

        emit databaseOpenedSignal();

    }  catch (std::exception& e)
    {
        QMessageBox m_warning(QMessageBox::Warning, "Opening Database Failed",
                                          e.what(), QMessageBox::Ok);
        m_warning.exec();

        db_opened_ = false;
    }

}

void COMPASS::createNewDBFile(const std::string& filename)
{
    loginf << "COMPASS: createNewDBFile: creating new file '" << filename << "'";

    assert (!db_opened_);
    assert (db_interface_);

    if (Files::fileExists(filename))
    {
        // confirmation already done by dialog
        loginf << "COMPASS: createNewDBFile: deleting pre-existing file '" << filename << "'";
        Files::deleteFile(filename);
    }

    last_db_filename_ = filename;

    db_interface_->openDBFile(filename, true);
    assert (db_interface_->dbOpen());

    addDBFileToList(filename);

    db_opened_ = true;

    emit databaseOpenedSignal();
}

void COMPASS::closeDB()
{
    loginf << "COMPASS: closeDB: closing db file '" << last_db_filename_ << "'";

    assert (db_opened_);

    ds_manager_->saveDBDataSources();
    dbcontent_manager_->saveTargets();

    db_interface_->closeDBFile();
    assert (!db_interface_->dbOpen());

    db_opened_ = false;

    emit databaseClosedSignal();
}


DBInterface& COMPASS::interface()
{
    assert(db_interface_);
    return *db_interface_;
}

DBContentManager& COMPASS::dbContentManager()
{
    assert(dbcontent_manager_);
    return *dbcontent_manager_;
}

DataSourceManager& COMPASS::dataSourceManager()
{
    assert(ds_manager_);
    return *ds_manager_;
}

FilterManager& COMPASS::filterManager()
{
    assert(filter_manager_);
    return *filter_manager_;
}

TaskManager& COMPASS::taskManager()
{
    assert(task_manager_);
    return *task_manager_;
}

ViewManager& COMPASS::viewManager()
{
    assert(view_manager_);
    return *view_manager_;
}

SimpleConfig& COMPASS::config()
{
    assert(simple_config_);
    return *simple_config_;
}

EvaluationManager& COMPASS::evaluationManager()
{
    assert(eval_manager_);
    return *eval_manager_;
}

bool COMPASS::dbOpened()
{
    return db_opened_;
}

void COMPASS::shutdown()
{
    loginf << "COMPASS: database shutdown";

    if (shut_down_)
    {
        logerr << "COMPASS: already shut down";
        return;
    }

    shut_down_ = true;

    assert(task_manager_);
    task_manager_->shutdown();
    task_manager_ = nullptr;

    assert(db_interface_);

    assert(ds_manager_);
    if (db_interface_->dbOpen())
        ds_manager_->saveDBDataSources();
    ds_manager_ = nullptr;

    assert(dbcontent_manager_);
    if (db_interface_->dbOpen())
        dbcontent_manager_->saveTargets();
    dbcontent_manager_ = nullptr;

    JobManager::instance().shutdown();

    assert(eval_manager_);
    eval_manager_->close();
    eval_manager_ = nullptr;

    assert(view_manager_);
    view_manager_->close();
    view_manager_ = nullptr;

    //osgDB::Registry::instance(true);

    assert(filter_manager_);
    filter_manager_ = nullptr;

    if (db_interface_->dbOpen())
        db_interface_->closeDBFile();

    db_interface_ = nullptr;

    //main_window_ = nullptr;

    loginf << "COMPASS: shutdown: end";
}

MainWindow& COMPASS::mainWindow()
{
    if (!main_window_)
        main_window_ = new MainWindow();

    assert(main_window_);
    return *main_window_;
}

<<<<<<< HEAD

unsigned int COMPASS::maxFPS() const
{
    return max_fps_;
}

void COMPASS::maxFPS(unsigned int max_fps)
{
    max_fps_ = max_fps;
}

=======
>>>>>>> 3fdc159b
bool COMPASS::hideViewpoints() const
{
    return hide_viewpoints_;
}

bool COMPASS::hideEvaluation() const
{
    return hide_evaluation_;
}

<<<<<<< HEAD

=======
>>>>>>> 3fdc159b
bool COMPASS::isShutDown() const
{
    return shut_down_;
}

bool COMPASS::expertMode() const
{
    return expert_mode_;
}

void COMPASS::expertMode(bool expert_mode)
{
    loginf << "COMPASS: expertMode: setting expert mode " << expert_mode;

    expert_mode_ = expert_mode;
}

AppMode COMPASS::appMode() const
{
    return app_mode_;
}

void COMPASS::appMode(const AppMode& app_mode)
{
    if (app_mode_ != app_mode)
    {
        app_mode_ = app_mode;

        loginf << "COMPASS: appMode: app_mode " << appModeStr();

        emit appModeSwitchSignal(app_mode_);
    }
}

std::string COMPASS::appModeStr() const
{
    if (!appModes2Strings().count(app_mode_))
    {
        std::cout << "COMPASS: appModeStr: unkown type " << (unsigned int) app_mode_ << std::endl;
        logerr << "COMPASS: appModeStr: unkown type " << (unsigned int) app_mode_;
    }

    assert(appModes2Strings().count(app_mode_) > 0);
    return appModes2Strings().at(app_mode_);
}

const std::map<AppMode, std::string>& COMPASS::appModes2Strings()
{
    static const auto* map = new std::map<AppMode, std::string>
        {{AppMode::Offline, "Offline Mode"},
        {AppMode::LiveRunning, "Live Mode: Running"},
        {AppMode::LivePaused, "Live Mode: Paused"}};

    return *map;
}

std::string COMPASS::lastDbFilename() const
{
    return last_db_filename_;
}

std::vector<std::string> COMPASS::dbFileList() const
{
    return db_file_list_.get<std::vector<string>>();
}

void COMPASS::clearDBFileList()
{
    db_file_list_.clear();
}

void COMPASS::addDBFileToList(const std::string filename)
{
    vector<string> tmp_list = db_file_list_.get<std::vector<string>>();

    if (find(tmp_list.begin(), tmp_list.end(), filename) == tmp_list.end())
    {
        loginf << "COMPASS: addDBFileToList: adding filename '" << filename << "'";

        tmp_list.push_back(filename);

        sort(tmp_list.begin(), tmp_list.end());

        db_file_list_ = tmp_list;
    }
}
<|MERGE_RESOLUTION|>--- conflicted
+++ resolved
@@ -417,8 +417,6 @@
     return *main_window_;
 }
 
-<<<<<<< HEAD
-
 unsigned int COMPASS::maxFPS() const
 {
     return max_fps_;
@@ -429,8 +427,6 @@
     max_fps_ = max_fps;
 }
 
-=======
->>>>>>> 3fdc159b
 bool COMPASS::hideViewpoints() const
 {
     return hide_viewpoints_;
@@ -441,10 +437,6 @@
     return hide_evaluation_;
 }
 
-<<<<<<< HEAD
-
-=======
->>>>>>> 3fdc159b
 bool COMPASS::isShutDown() const
 {
     return shut_down_;
