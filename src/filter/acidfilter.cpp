#include "acidfilter.h"
#include "compass.h"
#include "acidfilterwidget.h"
#include "dbcontent/dbcontent.h"
#include "dbcontent/dbcontentmanager.h"
#include "dbcontent/variable/metavariable.h"
#include "logger.h"
#include "stringconv.h"

using namespace std;
using namespace Utils;
using namespace nlohmann;
using namespace dbContent;

ACIDFilter::ACIDFilter(const std::string& class_id, const std::string& instance_id,
                       Configurable* parent)
    : DBFilter(class_id, instance_id, parent, false)
{
    registerParameter("values_str", &values_str_, "");
    updateValuesFromStr(values_str_);

    name_ = "Aircraft Identification";

    createSubConfigurables();
}

ACIDFilter::~ACIDFilter() {}

bool ACIDFilter::filters(const std::string& dbcont_type)
{
    if (dbcont_type == "CAT062")
        return true; // acid and callsign fpl
    else
        return COMPASS::instance().dbContentManager().metaVariable(
                    DBContent::meta_var_ti_.name()).existsIn(dbcont_type);
}

std::string ACIDFilter::getConditionString(const std::string& dbcontent_name, bool& first,
                                           std::vector<std::string>& extra_from_parts,
                                           std::vector<dbContent::Variable*>& filtered_variables)
{
    logdbg << "ACIDFilter: getConditionString: dbo " << dbcontent_name << " active " << active_;

    if (!COMPASS::instance().dbContentManager().metaVariable(DBContent::meta_var_ti_.name()).existsIn(dbcontent_name))
        return "";

    stringstream ss;

    if (active_  && (values_.size() || null_wanted_))
    {
        dbContent::Variable& acid_var = COMPASS::instance().dbContentManager().metaVariable(
                    DBContent::meta_var_ti_.name()).getFor(dbcontent_name);

        filtered_variables.push_back(&acid_var);

        dbContent::Variable* cs_fpl_var {nullptr}; // only set in cat062

        if (dbcontent_name == "CAT062")
        {
            assert (COMPASS::instance().dbContentManager().canGetVariable(
                        dbcontent_name, DBContent::var_cat062_callsign_fpl_));

            cs_fpl_var = &COMPASS::instance().dbContentManager().getVariable(
                        dbcontent_name, DBContent::var_cat062_callsign_fpl_);
        }

        if (!first)
            ss << " AND";

        ss << " (";

        bool first_val = true;

        for (auto val_it : values_)
        {
            if (!first_val)
                ss << " OR";

             ss << " (" << acid_var.dbColumnName()  << " LIKE '%" << val_it << "%'";

             if (cs_fpl_var)
                ss << " OR " << cs_fpl_var->dbColumnName()  << " LIKE '%" << val_it << "%'";

             ss << ")";

            first_val = false;
        }

        if (null_wanted_)
        {
            if (!first_val)
                ss << " OR";

            ss << " (" << acid_var.dbColumnName()  << " IS NULL";

            if (cs_fpl_var)
               ss << " OR " << cs_fpl_var->dbColumnName()  << " IS NULL";

            ss << ")";
        }

        ss << ")";

        first = false;
    }

    loginf << "ACIDFilter: getConditionString: here '" << ss.str() << "'";

    return ss.str();
}

void ACIDFilter::generateSubConfigurable(const std::string& class_id, const std::string& instance_id)
{
    logdbg << "ACIDFilter: generateSubConfigurable: class_id " << class_id;

    throw std::runtime_error("ACIDFilter: generateSubConfigurable: unknown class_id " + class_id);
}

void ACIDFilter::checkSubConfigurables()
{
    logdbg << "ACIDFilter: checkSubConfigurables";
}

DBFilterWidget* ACIDFilter::createWidget()
{
    return new ACIDFilterWidget(*this);
}

void ACIDFilter::reset()
{
    if (widget())
        widget_->update();
}

void ACIDFilter::saveViewPointConditions (nlohmann::json& filters)
{
    assert (conditions_.size() == 0);

    assert (!filters.contains(name_));
    filters[name_] = json::object();
    json& filter = filters.at(name_);

    filter["Aircraft Identification Values"] = values_str_;
}

void ACIDFilter::loadViewPointConditions (const nlohmann::json& filters)
{
    assert (conditions_.size() == 0);

    assert (filters.contains(name_));
    const json& filter = filters.at(name_);

    assert (filter.contains("Aircraft Identification Values"));
    values_str_ = filter.at("Aircraft Identification Values");

    if (widget())
        widget()->update();
}

std::string ACIDFilter::valuesString() const
{
    return values_str_;
}

void ACIDFilter::valuesString(const std::string& values_str)
{
    if (!updateValuesFromStr(values_str)) // false on failure
        return;

    values_str_ = values_str;
}

bool ACIDFilter::activeInLiveMode()
{
    return true;
}

std::vector<size_t> ACIDFilter::filterBuffer(const std::string& dbcontent_name, std::shared_ptr<Buffer> buffer)
{
    std::vector<size_t> to_be_removed;

    if (!COMPASS::instance().dbContentManager().metaVariable(DBContent::meta_var_ti_.name()).existsIn(dbcontent_name))
        return to_be_removed;

    dbContent::Variable& acid_var = COMPASS::instance().dbContentManager().metaVariable(
                DBContent::meta_var_ti_.name()).getFor(dbcontent_name);

    assert (buffer->has<string> (acid_var.name()));

    NullableVector<string>& acid_vec = buffer->get<string> (acid_var.name());

    dbContent::Variable* cs_fpl_var {nullptr}; // only set in cat062
    NullableVector<string>* cs_fpl_vec {nullptr}; // only set in cat062

    if (dbcontent_name == "CAT062")
    {
        assert (COMPASS::instance().dbContentManager().canGetVariable(
                    dbcontent_name, DBContent::var_cat062_callsign_fpl_));

        cs_fpl_var = &COMPASS::instance().dbContentManager().getVariable(
                    dbcontent_name, DBContent::var_cat062_callsign_fpl_);

        assert (buffer->has<string> (cs_fpl_var->name()));

        cs_fpl_vec = &buffer->get<string> (cs_fpl_var->name());
    }

    bool found;

    for (unsigned int cnt=0; cnt < buffer->size(); ++cnt)
    {
        if (acid_vec.isNull(cnt)
<<<<<<< HEAD
                || (cs_fpl_vec != nullptr ? cs_fpl_vec->isNull(cnt) : false)) // null or not found
=======
                && (cs_fpl_vec != nullptr ? cs_fpl_vec->isNull(cnt) : true)) // null or not found
>>>>>>> 1ec64280
        {
            if (!null_wanted_)
                to_be_removed.push_back(cnt);

            continue;
        }
        else
        {
            found = false;

            if (!acid_vec.isNull(cnt))
            {
                for (auto& val_it : values_)
                {
                    if (acid_vec.get(cnt).find(val_it) != std::string::npos)
                    {
                        found = true;
                        break;
                    }
                }
            }

            if (cs_fpl_vec && !cs_fpl_vec->isNull(cnt))
            {
<<<<<<< HEAD
                if (acid_vec.get(cnt).find(val_it) != std::string::npos)
=======
                for (auto& val_it : values_)
>>>>>>> 1ec64280
                {
                    if (cs_fpl_vec->get(cnt).find(val_it) != std::string::npos)
                    {
                        found = true;
                        break;
                    }
                }
            }

            if (cs_fpl_vec && !cs_fpl_vec->isNull(cnt))
            {
                for (auto& val_it : values_)
                {
                    if (cs_fpl_vec->get(cnt).find(val_it) != std::string::npos)
                    {
                        found = true;
                        break;
                    }
                }
            }

            if (!found)
                to_be_removed.push_back(cnt);
        }
    }

    loginf << "ACIDFilter: filterBuffer: content " << dbcontent_name << " erase '" << values_str_ << "' num "
           << to_be_removed.size() << " total " << buffer->size();

    return to_be_removed;
}

bool ACIDFilter::updateValuesFromStr(const std::string& values_str)
{
    set<string> values_tmp;
    vector<string> split_str = String::split(values_str, ',');

    null_wanted_ = false;

    for (auto& tmp_str : split_str)
    {
        if (String::trim(tmp_str) == "NULL" || String::trim(tmp_str) == "null")
        {
            null_wanted_ = true;
            continue;
        }

        values_tmp.insert(boost::algorithm::to_upper_copy(String::trim(tmp_str)));
    }

    values_ = values_tmp;

    return true;
}<|MERGE_RESOLUTION|>--- conflicted
+++ resolved
@@ -210,11 +210,7 @@
     for (unsigned int cnt=0; cnt < buffer->size(); ++cnt)
     {
         if (acid_vec.isNull(cnt)
-<<<<<<< HEAD
-                || (cs_fpl_vec != nullptr ? cs_fpl_vec->isNull(cnt) : false)) // null or not found
-=======
                 && (cs_fpl_vec != nullptr ? cs_fpl_vec->isNull(cnt) : true)) // null or not found
->>>>>>> 1ec64280
         {
             if (!null_wanted_)
                 to_be_removed.push_back(cnt);
@@ -239,22 +235,6 @@
 
             if (cs_fpl_vec && !cs_fpl_vec->isNull(cnt))
             {
-<<<<<<< HEAD
-                if (acid_vec.get(cnt).find(val_it) != std::string::npos)
-=======
-                for (auto& val_it : values_)
->>>>>>> 1ec64280
-                {
-                    if (cs_fpl_vec->get(cnt).find(val_it) != std::string::npos)
-                    {
-                        found = true;
-                        break;
-                    }
-                }
-            }
-
-            if (cs_fpl_vec && !cs_fpl_vec->isNull(cnt))
-            {
                 for (auto& val_it : values_)
                 {
                     if (cs_fpl_vec->get(cnt).find(val_it) != std::string::npos)
