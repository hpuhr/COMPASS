--- conflicted
+++ resolved
@@ -1656,13 +1656,8 @@
 {
     if (!target_list_widget_)
     {
-<<<<<<< HEAD
-        traced_assert(target_model_);
-        target_list_widget_.reset (new dbContent::TargetListWidget(*target_model_, *this));
-=======
-        assert (target_model_);
+        traced_assert (target_model_);
         target_list_widget_ = new dbContent::TargetListWidget(*target_model_, *this);
->>>>>>> c09d8e7c
     }
 
     return target_list_widget_;
