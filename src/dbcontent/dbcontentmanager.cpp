/*
 * This file is part of OpenATS COMPASS.
 *
 * COMPASS is free software: you can redistribute it and/or modify
 * it under the terms of the GNU General Public License as published by
 * the Free Software Foundation, either version 3 of the License, or
 * (at your option) any later version.
 *
 * COMPASS is distributed in the hope that it will be useful,
 * but WITHOUT ANY WARRANTY; without even the implied warranty of
 * MERCHANTABILITY or FITNESS FOR A PARTICULAR PURPOSE.  See the
 * GNU General Public License for more details.

 * You should have received a copy of the GNU General Public License
 * along with COMPASS. If not, see <http://www.gnu.org/licenses/>.
 */

#include "dbcontent/dbcontentmanager.h"
#include "compass.h"
#include "dbinterface.h"
#include "dbcontent/dbcontent.h"
#include "dbcontent/dbcontentmanagerwidget.h"
#include "dbcontent/variable/variable.h"
#include "dbcontent/variable/variableset.h"
#include "dbcontent/target/target.h"
#include "dbcontent/target/targetlistwidget.h"
#include "logger.h"
#include "dbcontent/variable/metavariable.h"
#include "datasourcemanager.h"
#include "stringconv.h"
#include "viewmanager.h"
#include "jobmanager.h"
#include "evaluationmanager.h"
#include "filtermanager.h"
#include "util/number.h"
#include "util/timeconv.h"
#include "dbcontent/variable/metavariableconfigurationdialog.h"
#include "dbcontentdeletedbjob.h"
#include "dbcontent_commands.h"
#include "viewpoint.h"
<<<<<<< HEAD
#include "dbcontentinsertdbjob.h"
=======
#include "timeconv.h"
>>>>>>> 6dc73f1d

#include "util/tbbhack.h"

#include <QApplication>
#include <QMessageBox>

#include <algorithm>
#include <string>

using namespace std;
using namespace Utils;
using namespace dbContent;

/**
 */
DBContentManager::DBContentManager(const std::string& class_id, const std::string& instance_id,
                                   COMPASS* compass)
    : Configurable(class_id, instance_id, compass, "db_content.json"), compass_(*compass)
{
    logdbg << "DBContentManager: constructor: creating subconfigurables";

    registerParameter("max_live_data_age_cache", &max_live_data_age_cache_, 5u);
    registerParameter("max_live_data_age_db", &max_live_data_age_db_, 60u);

    createSubConfigurables();

    // check uniqueness of dbcontent ids
    set<unsigned int> dbcont_ids;

    for (auto& object_it : dbcontent_)
    {
        assert (object_it.second->id() < 256);
        assert (dbcont_ids.count(object_it.second->id()) == 0);
        dbcont_ids.insert(object_it.second->id());
    }

    qRegisterMetaType<std::shared_ptr<Buffer>>("std::shared_ptr<Buffer>"); // for dbo read job
    // for signal about new data
    qRegisterMetaType<std::map<std::string, std::shared_ptr<Buffer>>>("std::map<std::string, std::shared_ptr<Buffer>>");

    dbContent::init_dbcontent_commands();
}

/**
 */
DBContentManager::~DBContentManager()
{
    loginf << "DBContentManager: dtor";

    data_.clear();

    for (auto it : dbcontent_)
        delete it.second;
    dbcontent_.clear();

    meta_variables_.clear();

    widget_ = nullptr;

    loginf << "DBContentManager: dtor: done";
}

/**
 */
void DBContentManager::generateSubConfigurable(const std::string& class_id,
                                               const std::string& instance_id)
{
    logdbg << "DBContentManager: generateSubConfigurable: class_id " << class_id << " instance_id "
           << instance_id;

    if (class_id == "DBContentTargetModel")
    {
        assert (!target_model_);
        target_model_.reset(new dbContent::TargetModel(class_id, instance_id, *this));
    }
    else if (class_id == "DBContent")
    {
        DBContent* object = new DBContent(compass_, class_id, instance_id, this);
        loginf << "DBContentManager: generateSubConfigurable: adding content " << object->name()
               << " id " << object->id();
        assert(!dbcontent_.count(object->name()));
        assert(!dbcontent_ids_.count(object->id()));

        dbcontent_[object->name()] = object;
        dbcontent_ids_[object->id()] = object;
    }
    else if (class_id == "MetaVariable")
    {
        MetaVariable* meta_var = new MetaVariable(class_id, instance_id, this);
        logdbg << "DBContentManager: generateSubConfigurable: adding meta var type "
               << meta_var->name();

        assert(!existsMetaVariable(meta_var->name()));
        //meta_variables_.emplace(meta_var->name(), meta_var);
        //meta_variables_.emplace_back(meta_var);

        meta_variables_.emplace(
            std::piecewise_construct,
            std::forward_as_tuple(meta_var->name()),   // args for key
            std::forward_as_tuple(meta_var));  // args for mapped value
    }
    else
        throw std::runtime_error("DBContentManager: generateSubConfigurable: unknown class_id " +
                                 class_id);
}

/**
 */
void DBContentManager::checkSubConfigurables()
{
    if (!target_model_)
    {
        generateSubConfigurable("DBContentTargetModel", "DBContentTargetModel0");
        assert (target_model_);
    }
}

/**
 */
bool DBContentManager::existsDBContent(const std::string& dbcontent_name)
{
    logdbg << "DBContentManager: existsDBContent: '" << dbcontent_name << "'";

    return (dbcontent_.find(dbcontent_name) != dbcontent_.end());
}

/**
 */
DBContent& DBContentManager::dbContent(const std::string& dbcontent_name)
{
    logdbg << "DBContentManager: dbContent: name " << dbcontent_name;

    assert(dbcontent_.find(dbcontent_name) != dbcontent_.end());

    return *dbcontent_.at(dbcontent_name);
}

/**
 */
void DBContentManager::deleteDBContent(const std::string& dbcontent_name)
{
    logdbg << "DBContentManager: deleteDBContent: name " << dbcontent_name;
    assert(existsDBContent(dbcontent_name));
    delete dbcontent_.at(dbcontent_name);
    dbcontent_.erase(dbcontent_name);

    emit dbObjectsChangedSignal();
}

/**
 */
void DBContentManager::deleteDBContentData(boost::posix_time::ptime before_timestamp)
{
    loginf << "DBContentManager: deleteDBContentData";

    assert (!delete_job_);

    delete_job_ = make_shared<DBContentDeleteDBJob>(COMPASS::instance().dbInterface());
    delete_job_->setBeforeTimestamp(before_timestamp);

    connect(delete_job_.get(), &DBContentDeleteDBJob::doneSignal, this, &DBContentManager::deleteJobDoneSlot,
            Qt::QueuedConnection);

    JobManager::instance().addDBJob(delete_job_);
}

/**
 */
bool DBContentManager::hasData()
{
    for (auto& object_it : dbcontent_)
        if (object_it.second->hasData())
            return true;

    return false;
}

/**
 */
unsigned int DBContentManager::getMaxDBContentID()
{
    unsigned int ret = 0;

    for (auto& object_it : dbcontent_)
        ret = max(ret, object_it.second->id());

    return ret;
}

/**
 */
bool DBContentManager::existsDBContentWithId (unsigned int id)
{
    return dbcontent_ids_.count(id);
}

/**
 */
const std::string& DBContentManager::dbContentWithId (unsigned int id)
{
    assert (dbcontent_ids_.count(id));
    return dbcontent_ids_.at(id)->name();
}

/**
 */
bool DBContentManager::existsMetaVariable(const std::string& var_name)
{
    return meta_variables_.count(var_name);
}

/**
 */
MetaVariable& DBContentManager::metaVariable(const std::string& var_name)
{
    logdbg << "DBContentManager: metaVariable: name " << var_name;

    assert (meta_variables_.count(var_name));
    return *(meta_variables_.at(var_name).get());
}

/**
 */
void DBContentManager::renameMetaVariable(const std::string& old_var_name, const std::string& new_var_name)
{
    assert(existsMetaVariable(old_var_name));

    std::unique_ptr<dbContent::MetaVariable> meta_var = std::move(meta_variables_.at(old_var_name));
    meta_variables_.erase(old_var_name);
    meta_var->name(new_var_name);
    meta_variables_.emplace(new_var_name, std::move(meta_var));


    if (meta_cfg_dialog_)
    {
        meta_cfg_dialog_->updateList();
        meta_cfg_dialog_->selectMetaVariable(new_var_name);
    }
}

/**
 */
void DBContentManager::deleteMetaVariable(const std::string& var_name)
{
    logdbg << "DBContentManager: deleteMetaVariable: name " << var_name;
    assert(existsMetaVariable(var_name));

    meta_variables_.erase(var_name);

    if (meta_cfg_dialog_)
    {
        meta_cfg_dialog_->updateList();
        meta_cfg_dialog_->clearDetails();
    }
}

/**
 */
bool DBContentManager::usedInMetaVariable(const Variable& variable)
{
    for (auto& meta_it : meta_variables_)
        if (meta_it.second->uses(variable))
            return true;

    return false;
}

/**
 */
DBContentManagerWidget* DBContentManager::widget()
{
    if (!widget_)
    {
        widget_.reset(new DBContentManagerWidget(*this));
    }

    assert(widget_);
    return widget_.get();
}

/**
 */
VariableSet DBContentManager::getReadSet(const std::string& dbcontent_name)
{
    EvaluationManager& eval_man = COMPASS::instance().evaluationManager();
    ViewManager& view_man       = COMPASS::instance().viewManager();

    VariableSet read_set = view_man.getReadSet(dbcontent_name);

    // add required vars for processing
    addStandardVariables(dbcontent_name, read_set);

    //label_generator_->addVariables(dbcontent_name, read_set);

    if (eval_man.needsAdditionalVariables())
        eval_man.addVariables(dbcontent_name, read_set);

    return read_set;
}

/**
 */
void DBContentManager::load(const std::string& custom_filter_clause, 
                            bool measure_db_performance)
{
    logdbg << "DBContentManager: loadSlot: custom_filter_clause '" << custom_filter_clause << "'";

    QApplication::setOverrideCursor(QCursor(Qt::WaitCursor));

    if (load_in_progress_)
    {
        logdbg << "DBContentManager: loadSlot: quitting previous load";

        for (auto& object : dbcontent_)
        {
            if (object.second->isLoading())
                object.second->quitLoading();
        }

        while (load_in_progress_) // JobManager::instance().hasDBJobs()
        {
            loginf << "DBContentManager: loadSlot: previous load to finish";

            QCoreApplication::processEvents();
            QThread::msleep(1);
        }
    }

    loginf << "DBContentManager: loadSlot: starting loading";

    saveSelectedRecNums();
    clearData();

    load_in_progress_ = true;

    bool load_job_created = false;

    DataSourceManager& ds_man =  COMPASS::instance().dataSourceManager();
    DBInterface& db_interface = COMPASS::instance().dbInterface();

    if (measure_db_performance)
        db_interface.startPerformanceMetrics();

    for (auto& object : dbcontent_)
    {
        logdbg << "DBContentManager: loadSlot: object " << object.first
               << " loadable " << object.second->loadable()
               << " loading wanted " << ds_man.loadingWanted(object.first)
               << " filters " << COMPASS::instance().filterManager().useFilters();

        if (object.second->loadable() && ds_man.loadingWanted(object.first))
        {
            logdbg << "DBContentManager: loadSlot: loading object " << object.first;
            
            auto read_set = getReadSet(object.first);

            if (read_set.getSize() == 0)
            {
                logwrn << "DBContentManager: loadSlot: skipping loading of object " << object.first
                       << " since an empty read list was detected";
                continue;
            }

            // load(dbContent::VariableSet& read_set, bool use_datasrc_filters, bool use_filters,
            // const std::string& custom_filter_clause="")
            object.second->load(read_set, true, COMPASS::instance().filterManager().useFilters(),
                                custom_filter_clause);

            load_job_created = true;
        }
    }
    emit loadingStartedSignal();

    if (!load_job_created)
        finishLoading();
}

/**
 */
void DBContentManager::addLoadedData(std::map<std::string, std::shared_ptr<Buffer>> data)
{
    logdbg << "DBContentManager: addLoadedData";

    // newest data batch has been finalized, ready to be added

    // add buffers to data

    bool something_changed = false;

    for (auto& buf_it : data)
    {
        if (!buf_it.second->size()) // empty buffer
            continue;

        if (data_.count(buf_it.first))
        {
            logdbg << "DBContentManager: addLoadedData: adding buffer dbo " << buf_it.first
                   << " adding size " << buf_it.second->size() << " current size " << data_.at(buf_it.first)->size();

            data_.at(buf_it.first)->seizeBuffer(*buf_it.second.get());

            logdbg << "DBContentManager: addLoadedData: new buffer dbo " << buf_it.first
                   << " size " << data_.at(buf_it.first)->size();
        }
        else
        {
            data_[buf_it.first] = std::move(buf_it.second);

            logdbg << "DBContentManager: addLoadedData: created buffer dbo " << buf_it.first
                   << " size " << data_.at(buf_it.first)->size();
        }

        something_changed = true;
    }

    if (something_changed)
    {
        updateNumLoadedCounts();
        restoreSelectedRecNums();

        logdbg << "DBContentManager: addLoadedData: emitting signal";

        emit loadedDataSignal(data_, false);
    }
}

/**
 */
std::map<std::string, std::shared_ptr<Buffer>> DBContentManager::loadedData()
{
    return data_;
}

/**
 */
void DBContentManager::quitLoading()
{
    loginf << "DBContentManager: quitLoading";

    assert (load_in_progress_);

    for (auto& object : dbcontent_)
    {
        if (object.second->isLoading())
            object.second->quitLoading();
    }

    //load_in_progress_ = true;  // TODO
}

/**
 */
void DBContentManager::databaseOpenedSlot()
{
    loginf << "DBContentManager: databaseOpenedSlot";

    loadMaxRecordNumberWODBContentID();
    loadMaxRefTrajTrackNum();

    DBInterface& db_interface = COMPASS::instance().dbInterface();

    if (db_interface.hasProperty("associations_generated"))
    {
        assert(db_interface.hasProperty("associations_id"));

        has_associations_ =
            db_interface.getProperty("associations_generated") == "1";
        associations_id_ = db_interface.getProperty("associations_id");
    }
    else
    {
        has_associations_ = false;
        associations_id_ = "";
    }

    // load min max values
    if (db_interface.hasProperty(PROP_TIMESTAMP_MIN_NAME))
        timestamp_min_ = Time::fromLong(stol(db_interface.getProperty(PROP_TIMESTAMP_MIN_NAME)));
    if (db_interface.hasProperty(PROP_TIMESTAMP_MAX_NAME))
        timestamp_max_ = Time::fromLong(stol(db_interface.getProperty(PROP_TIMESTAMP_MAX_NAME)));

    if (db_interface.hasProperty(PROP_LATITUDE_MIN_NAME))
        latitude_min_ = stod(db_interface.getProperty(PROP_LATITUDE_MIN_NAME));
    if (db_interface.hasProperty(PROP_LATITUDE_MAX_NAME))
        latitude_max_ = stod(db_interface.getProperty(PROP_LATITUDE_MAX_NAME));

    if (db_interface.hasProperty(PROP_LONGITUDE_MIN_NAME))
        longitude_min_ = stod(db_interface.getProperty(PROP_LONGITUDE_MIN_NAME));
    if (db_interface.hasProperty(PROP_LONGITUDE_MAX_NAME))
        longitude_max_ = stod(db_interface.getProperty(PROP_LONGITUDE_MAX_NAME));

    for (auto& object : dbcontent_)
        object.second->databaseOpenedSlot();

    loadTargets();

    emit associationStatusChangedSignal();
    emit dbContentStatusChanged();

    loginf << "DBContentManager: databaseOpenedSlot: done";
}

/**
 */
void DBContentManager::databaseClosedSlot()
{
    loginf << "DBContentManager: databaseClosedSlot";

    max_rec_num_wo_dbcontid_ = 0;
    has_max_rec_num_wo_dbcontid_ = false;

    max_reftraj_track_num_ = 0;
    has_max_reftraj_track_num_ = false;

    has_associations_ = false;
    associations_id_ = "";

    for (auto& object : dbcontent_)
        object.second->databaseClosedSlot();

    target_model_->clear();

    timestamp_min_.reset();
    timestamp_max_.reset();
    latitude_min_.reset();
    latitude_max_.reset();
    longitude_min_.reset();
    longitude_max_.reset();

    emit associationStatusChangedSignal();
    emit dbContentStatusChanged();
}

/**
 */
void DBContentManager::loadingDone(DBContent& object)
{
    bool done = true;

    for (auto& object_it : dbcontent_)
    {
        if (object_it.second->isLoading())
        {
            logdbg << "DBContentManager: loadingDoneSlot: " << object_it.first << " still loading";
            done = false;
            break;
        }
    }

    if (done)
        finishLoading();
    else
        logdbg << "DBContentManager: loadingDoneSlot: not done";
}

/**
 */
void DBContentManager::deleteJobDoneSlot()
{
    loginf << "DBContentManager: deleteJobDoneSlot";

    assert (delete_job_);

    delete_job_ = nullptr;
}

/**
 */
void DBContentManager::metaDialogOKSlot()
{
    assert (meta_cfg_dialog_);
    meta_cfg_dialog_->hide();
}

/**
 */
void DBContentManager::finishLoading()
{
    loginf << "DBContentManager: finishLoading: all done";
    load_in_progress_ = false;

    tmp_selected_rec_nums_.clear();

    COMPASS::instance().viewManager().doViewPointAfterLoad();

    DBInterface& db_interface = COMPASS::instance().dbInterface();
    if (db_interface.hasActivePerformanceMetrics())
        loginf << db_interface.stopPerformanceMetrics().asString();

    emit loadingDoneSignal();

    //COMPASS::instance().dbContentManager().labelGenerator().updateAvailableLabelLines(); // update available lines

    QApplication::restoreOverrideCursor();
}

/**
 */
bool DBContentManager::hasAssociations() const
{
    return has_associations_;
}

/**
 */
void DBContentManager::setAssociationsIdentifier(const std::string& assoc_id)
{
    auto& dbinterface = COMPASS::instance().dbInterface();

    dbinterface.setProperty("associations_generated", "1");
    dbinterface.setProperty("associations_id", assoc_id);
    dbinterface.saveProperties();

    has_associations_ = true;
    associations_id_ = assoc_id;

    COMPASS::instance().dataSourceManager().updateWidget();

    emit associationStatusChangedSignal();
}

/**
 */
std::string DBContentManager::associationsID() const { return associations_id_; }

/**
 */
void DBContentManager::clearAssociationsIdentifier()
{
    has_associations_ = false;
    associations_id_ = "";

    auto& dbinterface = COMPASS::instance().dbInterface();

    if (dbinterface.hasProperty("associations_generated"))
        dbinterface.removeProperty("associations_generated");

    if (dbinterface.hasProperty("associations_id"))
        dbinterface.removeProperty("associations_id");

    dbinterface.saveProperties();

    COMPASS::instance().dataSourceManager().updateWidget();

    emit associationStatusChangedSignal();
}

/**
 */
bool DBContentManager::loadInProgress() const
{
    return load_in_progress_;
}

/**
 */
void DBContentManager::clearData()
{
    loginf << "DBContentManager: clearData";

    data_.clear();

    COMPASS::instance().viewManager().clearDataInViews();
}

/**
 */
void DBContentManager::insertData(std::map<std::string, std::shared_ptr<Buffer>> data)
{
    logdbg << "DBContentManager: insertData";

    while (load_in_progress_) // pending insert
    {
        QCoreApplication::processEvents(QEventLoop::ExcludeUserInputEvents);
        QThread::msleep(1);
    }

    assert (!insert_in_progress_);
    assert (!insert_data_.size());
    assert (!insert_job_);

    insert_in_progress_ = true;
    logdbg << "DBContentManager: insertData: insert in progress " << insert_in_progress_;

    insert_data_ = data;

    //@TODO: prepare insert in dbcontents in parallel
    for (auto& buf_it : insert_data_)
    {
        assert(existsDBContent(buf_it.first));
        dbContent(buf_it.first).prepareInsert(buf_it.second);
    }

    //update data sources from dbcontents (single-threaded)
    for (auto& buf_it : insert_data_)
    {
        dbContent(buf_it.first).updateDataSourcesBeforeInsert(buf_it.second);
    }

    insert_job_ = make_shared<DBContentInsertDBJob>(COMPASS::instance().dbInterface(), *this, data, false);

    connect(insert_job_.get(), &DBContentInsertDBJob::doneSignal, this, &DBContentManager::finishInserting, Qt::QueuedConnection);

    JobManager::instance().addDBJob(insert_job_);
}

/**
 */
void DBContentManager::finishInserting()
{
    logdbg << "DBContentManager: finishInserting";

    //delete insert job
    insert_job_ = nullptr;

    using namespace boost::posix_time;

    ptime start_time = microsec_clock::local_time();
    ptime tmp_time = microsec_clock::local_time();

    //finish inserting in db contents
    for (auto& buf_it : insert_data_)
    {
        dbContent(buf_it.first).finalizeInsert(buf_it.second);
    }

    unsigned int insert_cnt = 0;
    for (auto& buf_it : insert_data_)
        insert_cnt += buf_it.second->size();

    logdbg << "DBContentManager: finishInserting: size " << insert_cnt;

    assert (existsMetaVariable(DBContent::meta_var_timestamp_.name()));

    insert_in_progress_ = false;
    logdbg << "DBContentManager: finishInserting: insert in progress " << insert_in_progress_;
    emit insertDoneSignal();

    logdbg << "DBContentManager: finishInserting: done signal took "
           << String::timeStringFromDouble((microsec_clock::local_time() - tmp_time).total_milliseconds() / 1000.0, true)
           << " full " << String::timeStringFromDouble((microsec_clock::local_time() - start_time).total_milliseconds() / 1000.0, true);

    // calculate min/max values

    tmp_time = microsec_clock::local_time();

    // ts calc for resume action

    boost::posix_time::ptime min_time_found; // for max latency calculation

    for (auto& buf_it : insert_data_)
    {
        string dbcont_name = buf_it.first;

        assert (metaCanGetVariable(dbcont_name, DBContent::meta_var_timestamp_));

        unsigned int buffer_size = buf_it.second->size();

        //auto updateMinMaxRange = [ & ] (Property prop, const std::string& dbcont_name, )
        // TODO template function this

        // use dbcolum name since buffer has been transformed during insert

        // timestamp
        {
            Variable& var = metaGetVariable(dbcont_name, DBContent::meta_var_timestamp_);
            if (buf_it.second->has<boost::posix_time::ptime>(var.dbColumnName()))
            {
                NullableVector<boost::posix_time::ptime>& data_vec = buf_it.second->get<boost::posix_time::ptime>(
                    var.dbColumnName());

                bool has_vec_min_max;
                ptime ts_vec_min, ts_vec_max;

                tie(has_vec_min_max, ts_vec_min, ts_vec_max) = data_vec.minMaxValues();

                if (has_vec_min_max)
                {
                    // set min time found
                    if (min_time_found.is_not_a_date_time())
                        min_time_found = ts_vec_min;
                    else
                        min_time_found = min(min_time_found, ts_vec_min);

                    if (hasMinMaxTimestamp())
                    {
                        timestamp_min_ = std::min(timestamp_min_.get(), ts_vec_min);
                        timestamp_max_ = std::max(timestamp_max_.get(), ts_vec_max);
                    }
                    else
                    {
                        timestamp_min_ = ts_vec_min;
                        timestamp_max_ = ts_vec_max;
                    }
                }
            }
        }

        if (hasMinMaxTimestamp())
        {
            COMPASS::instance().dbInterface().setProperty(PROP_TIMESTAMP_MIN_NAME,
                                                        to_string(Time::toLong(timestamp_min_.get())));
            COMPASS::instance().dbInterface().setProperty(PROP_TIMESTAMP_MAX_NAME,
                                                        to_string(Time::toLong(timestamp_max_.get())));

            logdbg << "DBContentManager: finishInserting: tod min " << timestamp_min_.get()
                   << " max " << timestamp_max_.get();
        }

        // lat & long
        if (metaCanGetVariable(dbcont_name, DBContent::meta_var_longitude_)
            && metaCanGetVariable(dbcont_name, DBContent::meta_var_latitude_))
        {
            Variable& lat_var = metaGetVariable(dbcont_name, DBContent::meta_var_latitude_);
            Variable& lon_var = metaGetVariable(dbcont_name, DBContent::meta_var_longitude_);

            if (buf_it.second->has<double>(lat_var.dbColumnName())
                && buf_it.second->has<double>(lon_var.dbColumnName()))
            {
                NullableVector<double>& lat_vec = buf_it.second->get<double>(lat_var.dbColumnName());
                NullableVector<double>& lon_vec = buf_it.second->get<double>(lon_var.dbColumnName());

                bool has_min_max = hasMinMaxPosition();

                for (unsigned int cnt=0; cnt < buffer_size; cnt++)
                {
                    if (!lat_vec.isNull(cnt) && !lon_vec.isNull(cnt))
                    {
                        if (has_min_max)
                        {
                            latitude_min_ = std::min(latitude_min_.get(), lat_vec.get(cnt));
                            latitude_max_ = std::max(latitude_max_.get(), lat_vec.get(cnt));

                            longitude_min_ = std::min(longitude_min_.get(), lon_vec.get(cnt));
                            longitude_max_ = std::max(longitude_max_.get(), lon_vec.get(cnt));
                        }
                        else
                        {
                            latitude_min_ = lat_vec.get(cnt);
                            latitude_max_ = lat_vec.get(cnt);

                            longitude_min_ = lon_vec.get(cnt);
                            longitude_max_ = lon_vec.get(cnt);

                            has_min_max = true;
                        }
                    }
                }

                if (has_min_max)
                {
                    COMPASS::instance().dbInterface().setProperty(PROP_LATITUDE_MIN_NAME, to_string(latitude_min_.get()));
                    COMPASS::instance().dbInterface().setProperty(PROP_LATITUDE_MAX_NAME, to_string(latitude_max_.get()));

                    COMPASS::instance().dbInterface().setProperty(PROP_LONGITUDE_MIN_NAME, to_string(longitude_min_.get()));
                    COMPASS::instance().dbInterface().setProperty(PROP_LONGITUDE_MAX_NAME, to_string(longitude_max_.get()));

                    logdbg << "DBContentManager: finishInserting: lat min " << latitude_min_.get()
                           << " max " << latitude_max_.get()
                           << " lon min " << longitude_min_.get()
                           << " max " << longitude_max_.get();
                }
            }
        }
    }

    logdbg << "DBContentManager: finishInserting: min/max took "
           << String::timeStringFromDouble((microsec_clock::local_time() - tmp_time).total_milliseconds() / 1000.0, true)
           << " full " << String::timeStringFromDouble((microsec_clock::local_time() - start_time).total_milliseconds() / 1000.0, true);

    tmp_time = microsec_clock::local_time();

    if (COMPASS::instance().appMode() == AppMode::Offline || COMPASS::instance().appMode() == AppMode::LivePaused)
        insert_data_.clear();

    // start clearing old data

    if (COMPASS::instance().appMode() == AppMode::LiveRunning)
    {
        using namespace boost::posix_time;

        ptime old_time = Time::currentUTCTime() - minutes(max_live_data_age_db_);

        logdbg << "DBContentManager: finishInserting: deleting data before " << Time::toString(old_time);

        deleteDBContentData(old_time);
    }

    logdbg << "DBContentManager: finishInserting: clear old took "
           << String::timeStringFromDouble((microsec_clock::local_time() - tmp_time).total_milliseconds() / 1000.0, true)
           << " full " << String::timeStringFromDouble((microsec_clock::local_time() - start_time).total_milliseconds() / 1000.0, true);

    tmp_time = microsec_clock::local_time();

    // add inserted to loaded data

    bool had_data = data_.size();

    if (COMPASS::instance().appMode() == AppMode::LiveRunning) // do tod cleanup
    {
        addInsertedDataToChache();

        logdbg << "DBContentManager: finishInserting: insert cache took "
               << String::timeStringFromDouble((microsec_clock::local_time() - tmp_time).total_milliseconds() / 1000.0, true)
               << " full " << String::timeStringFromDouble((microsec_clock::local_time() - start_time).total_milliseconds() / 1000.0, true);

        tmp_time = microsec_clock::local_time();

        insert_cnt = 0;
        for (auto& buf_it : data_)
            insert_cnt += buf_it.second->size();

        logdbg << "DBContentManager: finishInserting: before cut data size " << insert_cnt;

        cutCachedData();

        logdbg << "DBContentManager: finishInserting: cut cache took "
               << String::timeStringFromDouble((microsec_clock::local_time() - tmp_time).total_milliseconds() / 1000.0, true)
               << " full " << String::timeStringFromDouble((microsec_clock::local_time() - start_time).total_milliseconds() / 1000.0, true);

        tmp_time = microsec_clock::local_time();

        insert_cnt = 0;
        for (auto& buf_it : data_)
            insert_cnt += buf_it.second->size();

        logdbg << "DBContentManager: finishInserting: after cut data size " << insert_cnt;

        // INFO] DBContentManager: finishInserting: size 220692
        // filter ds took 00:00:13.266 full 00:00:13.395
        filterDataSources();

        loginf << "DBContentManager: finishInserting: filterDataSources took "
               << String::timeStringFromDouble((microsec_clock::local_time() - tmp_time).total_milliseconds() / 1000.0, true)
               << " full " << String::timeStringFromDouble((microsec_clock::local_time() - start_time).total_milliseconds() / 1000.0, true);

        tmp_time = microsec_clock::local_time();

        if (COMPASS::instance().filterManager().useFilters())
        {
            COMPASS::instance().filterManager().filterBuffers(data_);

            loginf << "DBContentManager: finishInserting: filter buffs took "
                   << String::timeStringFromDouble((microsec_clock::local_time() - tmp_time).total_milliseconds() / 1000.0, true)
                   << " full " << String::timeStringFromDouble((microsec_clock::local_time() - start_time).total_milliseconds() / 1000.0, true);

            tmp_time = microsec_clock::local_time();
        }

        logdbg << "DBContentManager: finishInserting: distributing data";

        if (data_.size())
            emit loadedDataSignal(data_, true);
        else if (had_data)
            COMPASS::instance().viewManager().clearDataInViews();

        logdbg << "DBContentManager: finishInserting: distribute took "
               << String::timeStringFromDouble((microsec_clock::local_time() - tmp_time).total_milliseconds() / 1000.0, true)
               << " full " << String::timeStringFromDouble((microsec_clock::local_time() - start_time).total_milliseconds() / 1000.0, true);

        tmp_time = microsec_clock::local_time();

        updateNumLoadedCounts();

        logdbg << "DBContentManager: finishInserting: update cnts took "
               << String::timeStringFromDouble((microsec_clock::local_time() - tmp_time).total_milliseconds() / 1000.0, true)
               << " full " << String::timeStringFromDouble((microsec_clock::local_time() - start_time).total_milliseconds() / 1000.0, true);

        tmp_time = microsec_clock::local_time();

        if (!min_time_found.is_not_a_date_time())
            loginf << "DBContentManager: finishInserting: max latency "
                   << Time::toString(Time::currentUTCTime() - min_time_found);
    }

    COMPASS::instance().dataSourceManager().updateWidget();

    //COMPASS::instance().dbContentManager().labelGenerator().updateAvailableLabelLines(); // update available lines

    logdbg << "DBContentManager: finishInserting: update lines took "
           << String::timeStringFromDouble((microsec_clock::local_time() - tmp_time).total_milliseconds() / 1000.0, true)
           << " full " << String::timeStringFromDouble((microsec_clock::local_time() - start_time).total_milliseconds() / 1000.0, true);
}

/**
 */
void DBContentManager::addInsertedDataToChache()
{
    loginf << "DBContentManager: addInsertedDataToChache";

    //assert (label_generator_);

    //tbb::parallel_for(uint(0), num_targets, [&](unsigned int cnt)

    //for (auto& buf_it : insert_data_)
    unsigned int num_buffers = insert_data_.size();
    boost::mutex data_mutex;

    tbb::parallel_for(uint(0), num_buffers, [&](unsigned int buffer_cnt)
                      {
                          std::map<std::string, std::shared_ptr<Buffer>>::iterator buf_it = insert_data_.begin();
                          std::advance(buf_it, buffer_cnt);

                          VariableSet read_set = COMPASS::instance().viewManager().getReadSet(buf_it->first);
                          addStandardVariables(buf_it->first, read_set);
                          //label_generator_->addVariables(buf_it->first, read_set);

                          vector<Property> buffer_properties_to_be_removed;

                          // remove all unused
                          for (const auto& prop_it : buf_it->second->properties().properties())
                          {
                              if (!read_set.hasDBColumnName(prop_it.name()))
                                  buffer_properties_to_be_removed.push_back(prop_it); // remove it later
                          }

                          for (auto& prop_it : buffer_properties_to_be_removed)
                          {
                              logdbg << "DBContentManager: addInsertedDataToChache: deleting property " << prop_it.name();
                              buf_it->second->deleteProperty(prop_it);
                          }

                          // add assoc property if required
                          if (metaCanGetVariable(buf_it->first, DBContent::meta_var_utn_))
                          {
                              Variable& utn_var = metaGetVariable(buf_it->first, DBContent::meta_var_utn_);
                              Property utn_prop (utn_var.dbColumnName(), utn_var.dataType());

                              if (!buf_it->second->hasProperty(utn_prop))
                                  buf_it->second->addProperty(utn_prop);
                          }

                          // change db column names to dbo var names
                          buf_it->second->transformVariables(read_set, true);

                          // add selection flags
                          buf_it->second->addProperty(DBContent::selected_var);

                          // add buffer to be able to distribute to views
                          if (!data_.count(buf_it->first))
                          {
                              boost::mutex::scoped_lock locker(data_mutex);
                              data_[buf_it->first] = buf_it->second;
                          }
                          else
                          {
                              data_.at(buf_it->first)->seizeBuffer(*buf_it->second.get());

                              // sort by tod
                              assert (metaVariable(DBContent::meta_var_timestamp_.name()).existsIn(buf_it->first));

                              Variable& ts_var = metaVariable(DBContent::meta_var_timestamp_.name()).getFor(buf_it->first);

                              Property ts_prop {ts_var.name(), ts_var.dataType()};

                              assert (data_.at(buf_it->first)->hasProperty(ts_prop));

                              data_.at(buf_it->first)->sortByProperty(ts_prop);
                          }
                      });


    insert_data_.clear();
}

/**
 */
void DBContentManager::filterDataSources()
{
    logdbg << "DBContentManager: filterDataSources";

    std::map<unsigned int, std::set<unsigned int>> wanted_data_sources =
        COMPASS::instance().dataSourceManager().getLoadDataSources();

    unsigned int num_buffers = data_.size();

    tbb::parallel_for(uint(0), num_buffers, [&](unsigned int buffer_cnt)
                      {
                          std::map<std::string, std::shared_ptr<Buffer>>::iterator buf_it = data_.begin();
                          std::advance(buf_it, buffer_cnt);

                          // remove unwanted data sources
                          assert (metaVariable(DBContent::meta_var_ds_id_.name()).existsIn(buf_it->first));
                          assert (metaVariable(DBContent::meta_var_line_id_.name()).existsIn(buf_it->first));

                          Variable& ds_id_var = metaVariable(DBContent::meta_var_ds_id_.name()).getFor(buf_it->first);
                          Variable& line_id_var = metaVariable(DBContent::meta_var_line_id_.name()).getFor(buf_it->first);

                          Property ds_id_prop {ds_id_var.name(), ds_id_var.dataType()};
                          assert (buf_it->second->hasProperty(ds_id_prop));

                          Property line_id_prop {line_id_var.name(), line_id_var.dataType()};
                          assert (buf_it->second->hasProperty(ds_id_prop));

                          NullableVector<unsigned int>& ds_id_vec = buf_it->second->get<unsigned int>(ds_id_var.name());
                          NullableVector<unsigned int>& line_id_vec = buf_it->second->get<unsigned int>(line_id_var.name());

                          unsigned int buffer_size = buf_it->second->size();

                          vector<unsigned int> indexes_to_remove;
                          //assert (ds_id_vec.isNeverNull()); TODO why asserts?

                          for (unsigned int index=0; index < buffer_size; ++index)
                          {
                              assert (!ds_id_vec.isNull(index));
                              assert (!line_id_vec.isNull(index));

                              if (!wanted_data_sources.count(ds_id_vec.get(index)) // unwanted ds
                                  || !wanted_data_sources.at(ds_id_vec.get(index)).count(line_id_vec.get(index))) // unwanted line
                                  indexes_to_remove.push_back(index);
                          }

                          logdbg << "DBContentManager: filterDataSources: in " << buf_it->first << " remove "
                                 << indexes_to_remove.size() << " of " << buffer_size;

                          // remove unwanted indexes
                          if (indexes_to_remove.size())
                          {
                              buf_it->second->removeIndexes(indexes_to_remove); // huge cost here
                          }
                          //buffer_size = buf_it.second->size();
                      });

    // remove empty buffers
    std::map<std::string, std::shared_ptr<Buffer>> tmp_data = data_;

    for (auto& buf_it : tmp_data)
        if (!buf_it.second->size())
            data_.erase(buf_it.first);
}

/**
 */
void DBContentManager::cutCachedData()
{
    unsigned int buffer_size;

    boost::posix_time::ptime min_ts = Time::currentUTCTime() - boost::posix_time::minutes(max_live_data_age_cache_);
    // max - x minutes

    loginf << "DBContentManager: cutCachedData: current ts " << Time::toString(Time::currentUTCTime())
           << " min_ts " << Time::toString(min_ts);

    // for (auto buf_it = data_.begin(); buf_it != data_.end(); ++buf_it)
    // {
    //     buffer_size = buf_it->second->size();

    //     if (buffer_size == 0)
    //         continue;

    //     assert (metaVariable(DBContent::meta_var_timestamp_.name()).existsIn(buf_it->first));

    //     Variable& ts_var = metaVariable(DBContent::meta_var_timestamp_.name()).getFor(buf_it->first);

    //     Property ts_prop {ts_var.name(), ts_var.dataType()};

    //     if (buf_it->second->hasProperty(ts_prop))
    //     {
    //         NullableVector<boost::posix_time::ptime>& ts_vec = buf_it->second->get<boost::posix_time::ptime>(
    //                     ts_var.name());

    //         unsigned int index=0;
    //         bool cutoff_found = false;

    //         for (; index < buffer_size; ++index)
    //         {
    //             if (!ts_vec.isNull(index) && ts_vec.get(index) > min_ts)
    //             {
    //                 logdbg << "DBContentManager: cutCachedData: found " << buf_it->first
    //                        << " cutoff tod index " << index
    //                        << " ts " << Time::toString(ts_vec.get(index));

    //                 cutoff_found = true;
    //                 break; // index is on first index where ts > min_ts
    //             }
    //         }
    //         // index == buffer_size if none bigger than min_ts

    //         if (!cutoff_found) // no ts bigger than remove:ts found, remove all data
    //         {
    //             buf_it = data_.erase(buf_it);
    //         }
    //         else if (cutoff_found && index != 0) // if index == 0, all ok, otherwise remove
    //         {
    //             assert (index >= 1);
    //             assert (index < buffer_size);

    //             index--; // cut at previous

    //             logdbg << "DBContentManager: cutCachedData: cutting " << buf_it->first
    //                    << " up to index " << index
    //                    << " total size " << buffer_size
    //                    << " index time " << (ts_vec.isNull(index) ? "null" : Time::toString(ts_vec.get(index)));

    //             buf_it->second->cutUpToIndex(index);
    //         }
    //     }
    //     else
    //         logwrn << "DBContentManager: cutCachedData: buffer " << buf_it->first << " has not tod for cutoff";
    // }

    // remove empty buffers
    // std::map<std::string, std::shared_ptr<Buffer>> tmp_data = data_;

    // for (auto& buf_it : tmp_data)
    //     if (!buf_it.second->size())
    //         data_.erase(buf_it.first);


    for (auto& buf_it : data_)
    {
        buffer_size = buf_it.second->size();

        assert (metaVariable(DBContent::meta_var_timestamp_.name()).existsIn(buf_it.first));

        Variable& ts_var = metaVariable(DBContent::meta_var_timestamp_.name()).getFor(buf_it.first);

        Property ts_prop {ts_var.name(), ts_var.dataType()};

        if (buf_it.second->hasProperty(ts_prop))
        {
            NullableVector<boost::posix_time::ptime>& ts_vec = buf_it.second->get<boost::posix_time::ptime>(
                ts_var.name());

            unsigned int index=0;

            for (; index < buffer_size; ++index)
            {
                if (!ts_vec.isNull(index) && ts_vec.get(index) > min_ts)
                {
                    logdbg << "DBContentManager: cutCachedData: found " << buf_it.first
                           << " cutoff tod index " << index
                           << " ts " << Time::toString(ts_vec.get(index));
                    break;
                }
            }
            // index == buffer_size if none bigger than min_ts

            if (index) // index found
            {
                index--; // cut at previous

                logdbg << "DBContentManager: cutCachedData: cutting " << buf_it.first
                       << " up to index " << index
                       << " total size " << buffer_size
                       << " index time " << (ts_vec.isNull(index) ? "null" : Time::toString(ts_vec.get(index)));
                assert (index < buffer_size);
                buf_it.second->cutUpToIndex(index);
            }
        }
        else
            logwrn << "DBContentManager: cutCachedData: buffer " << buf_it.first << " has not tod for cutoff";
    }

    // remove empty buffers
    std::map<std::string, std::shared_ptr<Buffer>> tmp_data = data_;

    for (auto& buf_it : tmp_data)
        if (!buf_it.second->size())
            data_.erase(buf_it.first);
}

/**
 */
void DBContentManager::updateNumLoadedCounts()
{
    logdbg << "DBContentManager: updateNumLoadedCounts";

    // ds id->dbcont->line->cnt
    std::map<unsigned int, std::map<std::string,
                                    std::map<unsigned int, unsigned int>>> loaded_counts;

    for (auto& buf_it : data_)
    {
        assert (metaCanGetVariable(buf_it.first, DBContent::meta_var_ds_id_));
        assert (metaCanGetVariable(buf_it.first, DBContent::meta_var_line_id_));

        Variable& ds_id_var = metaGetVariable(buf_it.first, DBContent::meta_var_ds_id_);
        Variable& line_id_var = metaGetVariable(buf_it.first, DBContent::meta_var_line_id_);

        NullableVector<unsigned int>& ds_id_vec = buf_it.second->get<unsigned int>(ds_id_var.name());
        NullableVector<unsigned int>& line_id_vec = buf_it.second->get<unsigned int>(line_id_var.name());

        assert (ds_id_vec.isNeverNull());
        assert (line_id_vec.isNeverNull());

        unsigned int buffer_size = buf_it.second->size();

        for (unsigned int cnt=0; cnt < buffer_size; ++cnt)
            loaded_counts[ds_id_vec.get(cnt)][buf_it.first][line_id_vec.get(cnt)] += 1;
    }

    COMPASS::instance().dataSourceManager().setLoadedCounts(loaded_counts);
}

/**
 */
unsigned long DBContentManager::maxRecordNumberWODBContentID() const
{
    assert (has_max_rec_num_wo_dbcontid_);
    return max_rec_num_wo_dbcontid_;
}

/**
 */
void DBContentManager::maxRecordNumberWODBContentID(unsigned long value)
{
    logdbg << "DBContentManager: maxRecordNumber: " << value;

    max_rec_num_wo_dbcontid_ = value;
    has_max_rec_num_wo_dbcontid_ = true;
}

/**
 */
unsigned int DBContentManager::maxRefTrajTrackNum() const
{
    assert (has_max_reftraj_track_num_);
    return max_reftraj_track_num_;
}

/**
 */
void DBContentManager::maxRefTrajTrackNum(unsigned int value)
{
    logdbg << "DBContentManager: maxRefTrajTrackNum: " << value;

    max_reftraj_track_num_ = value;
    has_max_reftraj_track_num_ = true;
}

/**
 */
bool DBContentManager::hasMinMaxInfo() const
{
    return timestamp_min_.has_value() || timestamp_max_.has_value()
           || latitude_min_.has_value() || latitude_max_.has_value()
           || longitude_min_.has_value() || longitude_max_.has_value();
}

/**
 */
bool DBContentManager::hasMinMaxTimestamp() const
{
    return timestamp_min_.has_value() && timestamp_max_.has_value();
}

/**
 */
void DBContentManager::setMinMaxTimestamp(boost::posix_time::ptime min, boost::posix_time::ptime max)
{
    timestamp_min_ = min;
    timestamp_max_ = max;

    COMPASS::instance().dbInterface().setProperty("timestamp_min", to_string(Time::toLong(timestamp_min_.get())));
    COMPASS::instance().dbInterface().setProperty("timestamp_max", to_string(Time::toLong(timestamp_max_.get())));
}

/**
 */
std::pair<boost::posix_time::ptime , boost::posix_time::ptime> DBContentManager::minMaxTimestamp() const
{
    assert (hasMinMaxTimestamp());
    return {timestamp_min_.get(), timestamp_max_.get()};
}

/**
 */
bool DBContentManager::hasMinMaxPosition() const
{
    return latitude_min_.has_value() || latitude_max_.has_value()
           || longitude_min_.has_value() || longitude_max_.has_value();
}

/**
 */
void DBContentManager::setMinMaxLatitude(double min, double max)
{
    latitude_min_ = min;
    latitude_max_ = max;

    COMPASS::instance().dbInterface().setProperty("latitude_min", to_string(latitude_min_.get()));
    COMPASS::instance().dbInterface().setProperty("latitude_max", to_string(latitude_max_.get()));
}

/**
 */
std::pair<double, double> DBContentManager::minMaxLatitude() const
{
    assert (hasMinMaxPosition());
    return {latitude_min_.get(), latitude_max_.get()};
}

/**
 */
void DBContentManager::setMinMaxLongitude(double min, double max)
{
    longitude_min_ = min;
    longitude_max_ = max;

    COMPASS::instance().dbInterface().setProperty("longitude_min", to_string(longitude_min_.get()));
    COMPASS::instance().dbInterface().setProperty("longitude_max", to_string(longitude_max_.get()));
}

/**
 */
std::pair<double, double> DBContentManager::minMaxLongitude() const
{
    assert (hasMinMaxPosition());
    return {longitude_min_.get(), longitude_max_.get()};
}

<<<<<<< HEAD
/**
 */
bool DBContentManager::hasContentIn (const std::string& dbcont_name, const std::string& variable_name) const
{
    //@TODO
    return false;
}
=======
// bool DBContentManager::hasContentIn (const std::string& dbcont_name, const std::string& variable_name) const
// {

// }
>>>>>>> 6dc73f1d

/**
 */
const std::map<std::string, std::shared_ptr<Buffer>>& DBContentManager::data() const
{
    return data_;
}

/**
 */
bool DBContentManager::canGetVariable (const std::string& dbcont_name, const Property& property)
{
    assert (dbcontent_.count(dbcont_name));

    return dbcontent_.at(dbcont_name)->hasVariable(property.name());
}

/**
 */
dbContent::Variable& DBContentManager::getVariable (const std::string& dbcont_name, const Property& property)
{
    assert (canGetVariable(dbcont_name, property));
    assert (dbcontent_.at(dbcont_name)->hasVariable(property.name()));

    Variable& variable = dbcontent_.at(dbcont_name)->variable(property.name());

    assert (variable.dataType() == property.dataType());

    return variable;
}

/**
 */
bool DBContentManager::metaCanGetVariable (const std::string& dbcont_name, const Property& meta_property)
{
    assert (dbcontent_.count(dbcont_name));

    if (!existsMetaVariable(meta_property.name()))
        return false;

    return metaVariable(meta_property.name()).existsIn(dbcont_name);
}

/**
 */
dbContent::Variable& DBContentManager::metaGetVariable (const std::string& dbcont_name, const Property& meta_property)
{
    if (!metaCanGetVariable(dbcont_name, meta_property))
    {
        logerr << "DBContentManager: metaGetVariable: defined '" << meta_property.name()
               << "' in '" << dbcont_name << "'";
        assert (false);
    }

    return metaVariable(meta_property.name()).getFor(dbcont_name);
}

/**
 */
bool DBContentManager::hasTargetsInfo() const
{
    return target_model_->hasTargetsInfo();
}

/**
 */
void DBContentManager::clearTargetsInfo()
{
    target_model_->clearTargetsInfo();
}

/**
 */
bool DBContentManager::existsTarget(unsigned int utn)
{
    return target_model_->existsTarget(utn);
}

/**
 */
void DBContentManager::createNewTargets(const std::map<unsigned int, dbContent::ReconstructorTarget>& targets)
{
    target_model_->createNewTargets(targets);

    if (target_list_widget_)
        target_list_widget_->resizeColumnsToContents();
}

/**
 */
dbContent::Target& DBContentManager::target(unsigned int utn)
{
    assert (existsTarget(utn));
    return target_model_->target(utn);
}

/**
 */
void DBContentManager::removeDBContentFromTargets(const std::string& dbcont_name)
{
    target_model_->removeDBContentFromTargets(dbcont_name);
    saveTargets();
}

/**
 */
void DBContentManager::loadTargets()
{
    loginf << "DBContentManager: loadTargets";

    target_model_->loadFromDB();

    if (target_list_widget_)
        target_list_widget_->resizeColumnsToContents();
}

/**
 */
void DBContentManager::saveTargets()
{
    loginf << "DBContentManager: saveTargets";

    target_model_->saveToDB();
}

/**
 */
nlohmann::json DBContentManager::targetsInfoAsJSON() const
{
    assert (hasAssociations());
    assert (hasTargetsInfo());

    return target_model_->asJSON();
}

/**
 */
nlohmann::json DBContentManager::targetInfoAsJSON(unsigned int utn) const
{
    assert (hasAssociations());
    assert (hasTargetsInfo());

    return target_model_->targetAsJSON(utn);
}

/**
 */
nlohmann::json DBContentManager::targetStatsAsJSON() const
{
    assert (hasAssociations());
    assert (hasTargetsInfo());

    return target_model_->targetStatsAsJSON();
}

/**
 */
nlohmann::json DBContentManager::utnsAsJSON() const
{
    assert (hasAssociations());
    assert (hasTargetsInfo());

    return target_model_->utnsAsJSON();
}

/**
 */
unsigned int DBContentManager::maxLiveDataAgeCache() const
{
    return max_live_data_age_cache_;
}

/**
 */
void DBContentManager::resetToStartupConfiguration()
{
    //    if (label_generator_)
    //    {
    //        label_generator_->setTmpDisableRemoveConfigOnDelete(true);

    //        label_generator_ = nullptr;

    //        generateSubConfigurable("DBContentLabelGenerator", "DBContentLabelGenerator0");
    //        assert (label_generator_);
    //    }
}

/**
 */
dbContent::TargetListWidget* DBContentManager::targetListWidget()
{
    if (!target_list_widget_)
    {
        assert (target_model_);
        target_list_widget_.reset (new dbContent::TargetListWidget(*target_model_, *this));
    }

    return target_list_widget_.get();
}

/**
 */
void DBContentManager::resizeTargetListWidget()
{
    if (target_list_widget_)
        target_list_widget_->resizeColumnsToContents();
}

/**
 */
//void DBContentManager::updateMetaVarNames()
//{
//    loginf << "DBContentManager::updateMetaVarNames";

//    //std::map<std::string, std::unique_ptr<dbContent::MetaVariable>> tmp_meta_variables = std::move(meta_variables_);
//    std::map<std::string, std::unique_ptr<dbContent::MetaVariable>> tmp_meta_variables;

//    tmp_meta_variables.insert(make_move_iterator(std::begin(meta_variables_)),
//                              make_move_iterator(std::end(meta_variables_)));
//    assert (!meta_variables_.size());

//    for (auto it = tmp_meta_variables.begin(); it != tmp_meta_variables.end() /* not hoisted */; /* no increment */)
//    {
//        meta_variables_.emplace(it->second->name(), std::move(it->second));
//        it = tmp_meta_variables.erase(it);
//    }

//    meta_variables_.insert(make_move_iterator(std::begin(tmp_meta_variables)),
//                              make_move_iterator(std::end(tmp_meta_variables)));
//}

/**
 */
bool DBContentManager::insertInProgress() const
{
    return insert_in_progress_;
}

/**
 */
void DBContentManager::loadMaxRecordNumberWODBContentID()
{
    assert (COMPASS::instance().dbInterface().ready());

    max_rec_num_wo_dbcontid_ = 0;
    unsigned long max_rec_num_with_dbcontid = 0;

    for (auto& obj_it : dbcontent_)
    {
        if (obj_it.second->existsInDB())
        {
            max_rec_num_with_dbcontid = COMPASS::instance().dbInterface().getMaxRecordNumber(*obj_it.second);
            max_rec_num_wo_dbcontid_ = max(Number::recNumGetWithoutDBContId(max_rec_num_with_dbcontid),
                                           max_rec_num_wo_dbcontid_);
        }
    }

    has_max_rec_num_wo_dbcontid_ = true;

    loginf << "DBContentManager: loadMaxRecordNumber: " << max_rec_num_wo_dbcontid_;
}

/**
 */
void DBContentManager::loadMaxRefTrajTrackNum()
{
    assert (COMPASS::instance().dbInterface().ready());

    max_reftraj_track_num_ = COMPASS::instance().dbInterface().getMaxRefTrackTrackNum();
    has_max_reftraj_track_num_ = true;

    loginf << "DBContentManager: loadMaxRefTrajTrackNum: " << max_reftraj_track_num_;
}

/**
 */
void DBContentManager::addStandardVariables(std::string dbcont_name, dbContent::VariableSet& read_set)
{
    assert (metaCanGetVariable(dbcont_name, DBContent::meta_var_rec_num_));
    read_set.add(metaGetVariable(dbcont_name, DBContent::meta_var_rec_num_));

    assert (metaCanGetVariable(dbcont_name, DBContent::meta_var_ds_id_));
    read_set.add(metaGetVariable(dbcont_name, DBContent::meta_var_ds_id_));

    assert (metaCanGetVariable(dbcont_name, DBContent::meta_var_line_id_));
    read_set.add(metaGetVariable(dbcont_name, DBContent::meta_var_line_id_));

    assert (metaCanGetVariable(dbcont_name, DBContent::meta_var_timestamp_));
    read_set.add(metaGetVariable(dbcont_name, DBContent::meta_var_timestamp_));

    if(metaCanGetVariable(dbcont_name, DBContent::meta_var_utn_))
        read_set.add(metaGetVariable(dbcont_name, DBContent::meta_var_utn_));
}

/**
 */
MetaVariableConfigurationDialog* DBContentManager::metaVariableConfigdialog()
{
    if (!meta_cfg_dialog_)
    {
        meta_cfg_dialog_.reset(new MetaVariableConfigurationDialog(*this));

        connect(meta_cfg_dialog_.get(), &MetaVariableConfigurationDialog::okSignal,
                this, &DBContentManager::metaDialogOKSlot);
    }

    assert(meta_cfg_dialog_);
    return meta_cfg_dialog_.get();
}

/**
 */
void DBContentManager::setViewableDataConfig (const nlohmann::json::object_t& data)
{
    viewable_data_cfg_.reset(new ViewableDataConfig(data));

    COMPASS::instance().viewManager().setCurrentViewPoint(viewable_data_cfg_.get());
}

/**
 */
void DBContentManager::saveSelectedRecNums()
{
    loginf << "DBContentManager: saveSelectedRecNums";

    assert (!tmp_selected_rec_nums_.size());

    for (const auto& buf_it : data_) // std::map<std::string, std::shared_ptr<Buffer>>
    {
        assert(buf_it.second->has<bool>(DBContent::selected_var.name()));

        NullableVector<bool>& selected_vec = buf_it.second->get<bool>(DBContent::selected_var.name());

        assert(buf_it.second->has<unsigned long>(DBContent::meta_var_rec_num_.name()));
        NullableVector<unsigned long>& rec_num_vec = buf_it.second->get<unsigned long>(
            DBContent::meta_var_rec_num_.name());

        size_t data_size = selected_vec.contentSize();

        for (unsigned int cnt=0; cnt < data_size; ++cnt)
        {
            if (!selected_vec.isNull(cnt) && selected_vec.get(cnt))
                tmp_selected_rec_nums_[buf_it.first].push_back(rec_num_vec.get(cnt));
        }

        loginf << "DBContentManager: saveSelectedRecNums: " << buf_it.first << " has "
               << tmp_selected_rec_nums_[buf_it.first].size() << " selected" ;
    }
}

/**
 */
void DBContentManager::restoreSelectedRecNums()
{
    logdbg << "DBContentManager: restoreSelectedRecNums: " << tmp_selected_rec_nums_.size();

    if (tmp_selected_rec_nums_.empty())
        return;

    //@TODO: find faster way to do this

    for (const auto& buf_it : data_) // std::map<std::string, std::shared_ptr<Buffer>>
    {
        if (!tmp_selected_rec_nums_.count(buf_it.first))
            continue;

        const auto& sel_recnums = tmp_selected_rec_nums_.at(buf_it.first);
        if (sel_recnums.empty())
            continue;

        assert(buf_it.second->has<bool>(DBContent::selected_var.name()));

        NullableVector<bool>& selected_vec = buf_it.second->get<bool>(DBContent::selected_var.name());

        assert(buf_it.second->has<unsigned long>(DBContent::meta_var_rec_num_.name()));
        NullableVector<unsigned long>& rec_num_vec = buf_it.second->get<unsigned long>(
            DBContent::meta_var_rec_num_.name());

        // select existing, store still unselected

        std::vector<unsigned long> not_yet_found_selected_rec_nums;

        std::map<unsigned long, unsigned int> unique_rec_nums =
            rec_num_vec.uniqueValuesWithIndexes();

        for (unsigned long rec_num : sel_recnums)
        {
            if (unique_rec_nums.count(rec_num)) // previously selected found
                selected_vec.set(unique_rec_nums.at(rec_num), true);
            else // not found, store
                not_yet_found_selected_rec_nums.push_back(rec_num);
        }

        tmp_selected_rec_nums_[buf_it.first] = not_yet_found_selected_rec_nums; // override previous
    }
}

/**
 */
void DBContentManager::showSurroundingData (unsigned int utn)
{
    nlohmann::json::object_t data;

    assert (target_model_);
    assert (target_model_->existsTarget(utn));

    dbContent::Target& target = target_model_->target(utn);

    using namespace boost::posix_time;

    ptime time_begin = target.timeBegin();
    time_begin -= seconds(60);

    ptime time_end = target.timeEnd();
    time_end += seconds(60);

    //    "Timestamp": {
    //    "Timestamp Maximum": "05:56:32.297",
    //    "Timestamp Minimum": "05:44:58.445"
    //    },

        // TODO_TIMESTAMP
        data[ViewPoint::VP_FILTERS_KEY]["Timestamp"]["Timestamp Maximum"] = Time::toString(time_end);
    data[ViewPoint::VP_FILTERS_KEY]["Timestamp"]["Timestamp Minimum"] = Time::toString(time_begin);

    //    "Aircraft Address": {
    //    "Aircraft Address Values": "FEFE10"
    //    },
    if (target.aircraftAddresses().size())
        data[ViewPoint::VP_FILTERS_KEY]["Aircraft Address"]["Aircraft Address Values"] =
            target.aircraftAddressesStr()+",NULL";

    //    "Mode 3/A Code": {
    //    "Mode 3/A Code Values": "7000"
    //    }

    if (target.modeACodes().size())
        data[ViewPoint::VP_FILTERS_KEY]["Mode 3/A Codes"]["Mode 3/A Codes Values"] = target.modeACodesStr()+",NULL";

    //    VP_FILTERS_KEY: {
    //    "Barometric Altitude": {
    //    "Barometric Altitude Maximum": "43000",
    //    "Barometric Altitude Minimum": "500",
    //    "Barometric Altitude NULL": false
    //    },

    if (target.hasModeC())
    {
        float alt_min = target.modeCMin();
        alt_min -= 300;
        float alt_max = target.modeCMax();
        alt_max += 300;

        data[ViewPoint::VP_FILTERS_KEY]["Barometric Altitude"]["Barometric Altitude Maximum"] = alt_max;
        data[ViewPoint::VP_FILTERS_KEY]["Barometric Altitude"]["Barometric Altitude Minimum"] = alt_min;
        data[ViewPoint::VP_FILTERS_KEY]["Barometric Altitude"]["Barometric Altitude NULL"] = true;
    }

        //    "Position": {
        //    "Latitude Maximum": "50.78493920733",
        //    "Latitude Minimum": "44.31547147615",
        //    "Longitude Maximum": "20.76559892354",
        //    "Longitude Minimum": "8.5801592186"
        //    }

    if (target.hasPositionBounds())
    {
        double lat_eps = (target.latitudeMax() - target.latitudeMin()) / 10.0;
        lat_eps = min(lat_eps, 0.1); // 10% or 0.1 at max
        double lon_eps = (target.longitudeMax() - target.longitudeMin()) / 10.0; // 10%
        lon_eps = min(lon_eps, 0.1); // 10% or 0.1 at max

        data[ViewPoint::VP_FILTERS_KEY]["Position"]["Latitude Maximum"] = to_string(target.latitudeMax()+lat_eps);
        data[ViewPoint::VP_FILTERS_KEY]["Position"]["Latitude Minimum"] = to_string(target.latitudeMin()-lat_eps);
        data[ViewPoint::VP_FILTERS_KEY]["Position"]["Longitude Maximum"] = to_string(target.longitudeMax()+lon_eps);
        data[ViewPoint::VP_FILTERS_KEY]["Position"]["Longitude Minimum"] = to_string(target.longitudeMin()-lon_eps);
    }

    setViewableDataConfig(data);
}

/**
 */
bool DBContentManager::utnUseEval (unsigned int utn)
{
    assert (target_model_);

    if (!target_model_->existsTarget(utn))
        logerr << "DBContentManager: utnUseEval: utn " << utn << " does not exist";

    assert (target_model_->existsTarget(utn));
    return target_model_->target(utn).useInEval();
}

/**
 */
void DBContentManager::utnUseEval (unsigned int utn, bool value)
{
    assert (target_model_);
    assert (target_model_->existsTarget(utn));
    target_model_->setUseTargetData(utn, value);

    // eval man
    //    data_.setUseTargetData(utn, value);
    //    updateResultsToUseChangeOf(utn);
}

/**
 */
std::string DBContentManager::utnComment (unsigned int utn)
{
    assert (target_model_);
    assert (target_model_->existsTarget(utn));
    return target_model_->target(utn).comment();
}

/**
 */
void DBContentManager::utnComment (unsigned int utn, std::string value)
{
    loginf << "DBContentManager: utnComment: utn " << utn << " comment '" << value << "'";

    assert (target_model_);
    assert (target_model_->existsTarget(utn));
    target_model_->setTargetDataComment(utn, value);
}

/**
 */
void DBContentManager::autoFilterUTNS()
{
    assert (target_model_);
    target_model_->setUseByFilter();

    //    data_.setUseAllTargetData(true);
    //    data_.clearComments();
    //    data_.setUseByFilter();
}

/**
 */
void DBContentManager::showUTN (unsigned int utn)
{
    loginf << "DBContentManager: showUTN: utn " << utn;

    nlohmann::json data;
    data[ViewPoint::VP_FILTERS_KEY]["UTNs"]["utns"] = to_string(utn);

    logdbg << "DBContentManager: showUTN: showing";
    setViewableDataConfig(data);
}

/**
 */
void DBContentManager::showUTNs (std::vector<unsigned int> utns)
{
    loginf << "DBContentManager: showUTNs: len " << utns.size();

    nlohmann::json data;
    data[ViewPoint::VP_FILTERS_KEY]["UTNs"]["utns"] = String::compress(utns, ',');

    loginf << "DBContentManager: showUTNs: showing '" << String::compress(utns, ',') << "'";
    setViewableDataConfig(data);
}
<|MERGE_RESOLUTION|>--- conflicted
+++ resolved
@@ -38,11 +38,8 @@
 #include "dbcontentdeletedbjob.h"
 #include "dbcontent_commands.h"
 #include "viewpoint.h"
-<<<<<<< HEAD
 #include "dbcontentinsertdbjob.h"
-=======
 #include "timeconv.h"
->>>>>>> 6dc73f1d
 
 #include "util/tbbhack.h"
 
@@ -1455,7 +1452,6 @@
     return {longitude_min_.get(), longitude_max_.get()};
 }
 
-<<<<<<< HEAD
 /**
  */
 bool DBContentManager::hasContentIn (const std::string& dbcont_name, const std::string& variable_name) const
@@ -1463,12 +1459,6 @@
     //@TODO
     return false;
 }
-=======
-// bool DBContentManager::hasContentIn (const std::string& dbcont_name, const std::string& variable_name) const
-// {
-
-// }
->>>>>>> 6dc73f1d
 
 /**
  */
