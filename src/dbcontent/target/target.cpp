#include "target.h"
#include "stringconv.h"
#include "timeconv.h"

using namespace std;
using namespace Utils;

namespace dbContent {

<<<<<<< HEAD
const std::string Target::KEY_USED              = "used";
const std::string Target::KEY_COMMENT           = "comment";
const std::string Target::KEY_TIME_BEGIN        = "time_begin";
const std::string Target::KEY_TIME_END          = "time_end";
const std::string Target::KEY_ACAD              = "aircraft_addresses";
const std::string Target::KEY_ACID              = "aircraft_identifications";
const std::string Target::KEY_MODE_3A           = "mode_3a_codes";
const std::string Target::KEY_MODE_C_MIN        = "mode_c_min";
const std::string Target::KEY_MODE_C_MAX        = "mode_c_max";
const std::string Target::KEY_COUNTS            = "dbcontent_counts";
const std::string Target::KEY_ADSD_MOPS_VERSION = "adsb_mops_versions";
const std::string Target::KEY_LATITUDE_MIN      = "latitude_min";
const std::string Target::KEY_LATITUDE_MAX      = "latitude_max";
const std::string Target::KEY_LONGITUDE_MIN     = "longitude_min";
const std::string Target::KEY_LONGITUDE_MAX     = "longitude_max";
const std::string Target::KEY_ECAT              = "emitter_category";
=======
const std::string KEY_EVAL = "eval";
const std::string KEY_EVAL_USE = "use";
const std::string KEY_EVAL_EXCLUDED_TIME_WINDOWS = "excluded_tw";
const std::string KEY_EVAL_EXCLUDED_REQUIREMENTS = "excluded_req";

const std::string KEY_COMMENT = "comment";
const std::string KEY_TIME_BEGIN = "time_begin";
const std::string KEY_TIME_END = "time_end";
const std::string KEY_ACAD = "aircraft_addresses";
const std::string KEY_ACID = "aircraft_identifications";
const std::string KEY_MODE_3A = "mode_3a_codes";
const std::string KEY_MODE_C_MIN = "mode_c_min";
const std::string KEY_MODE_C_MAX = "mode_c_max";
const std::string KEY_COUNTS = "dbcontent_counts";
const std::string KEY_ADSD_MOPS_VERSION = "adsb_mops_versions";
const std::string KEY_LATITUDE_MIN = "latitude_min";
const std::string KEY_LATITUDE_MAX = "latitude_max";
const std::string KEY_LONGITUDE_MIN = "longitude_min";
const std::string KEY_LONGITUDE_MAX = "longitude_max";
const std::string KEY_ECAT = "emitter_category";
>>>>>>> 21966d0c

const Property     Target::DBColumnID     = Property("utn" , PropertyDataType::UINT);
const Property     Target::DBColumnInfo   = Property("json", PropertyDataType::JSON);
const PropertyList Target::DBPropertyList = PropertyList({ Target::DBColumnID,
                                                          Target::DBColumnInfo });

Target::Target(unsigned int utn, nlohmann::json info)
    : utn_(utn), info_(info)
{
    if (!info_.contains(KEY_EVAL) || !info_.at(KEY_EVAL).contains(KEY_EVAL_USE))
        info_[KEY_EVAL][KEY_EVAL_USE] = true;

    use_in_eval_ = info_.at(KEY_EVAL).at(KEY_EVAL_USE);

    if (info_.at(KEY_EVAL).contains(KEY_EVAL_EXCLUDED_TIME_WINDOWS))
        excluded_time_windows_.setFrom(info_.at(KEY_EVAL).at(KEY_EVAL_EXCLUDED_TIME_WINDOWS));

    if (info_.at(KEY_EVAL).contains(KEY_EVAL_EXCLUDED_REQUIREMENTS))
        excluded_requirements_ = info_.at(KEY_EVAL).at(KEY_EVAL_EXCLUDED_REQUIREMENTS).get<std::set<std::string>>();
}

bool Target::useInEval() const
{
    return use_in_eval_;
}

void Target::useInEval(bool value)
{
    use_in_eval_ = value;
}

std::string Target::comment() const
{
    if (!info_.contains(KEY_COMMENT))
        return "";

    return info_.at(KEY_COMMENT);
}

void Target::comment (const std::string& value)
{
    info_[KEY_COMMENT] = value;
}

void Target::timeBegin(boost::posix_time::ptime value)
{
    info_[KEY_TIME_BEGIN] = Time::toString(value);

    time_duration_str_ = ""; // clear to force update
}

boost::posix_time::ptime Target::timeBegin() const
{
    if (!info_.contains(KEY_TIME_BEGIN))
        return {};

    return Time::fromString(info_.at(KEY_TIME_BEGIN));
}

std::string Target::timeBeginStr() const
{
    if (!info_.contains(KEY_TIME_BEGIN))
        return {};

    return info_.at(KEY_TIME_BEGIN);
}

void Target::timeEnd(boost::posix_time::ptime value)
{
    info_[KEY_TIME_END] = Time::toString(value);

    time_duration_str_ = ""; // clear to force update
}

boost::posix_time::ptime Target::timeEnd() const
{
    if (!info_.contains(KEY_TIME_END))
        return {};

    return Time::fromString(info_.at(KEY_TIME_END));
}

std::string Target::timeEndStr() const
{
    if (!info_.contains(KEY_TIME_END))
        return {};

    return info_.at(KEY_TIME_END);
}

boost::posix_time::time_duration Target::timeDuration() const
{
    return timeEnd() - timeBegin();
}

std::string Target::timeDurationStr() const
{
    if (!time_duration_str_.size())
        time_duration_str_ = Time::toString(timeDuration(), 1);

    return time_duration_str_;
}

void Target::aircraftIdentifications(const std::set<std::string>& ids)
{
    std::set<std::string> trimmed_id;

    for (auto& id : ids)
        trimmed_id.insert(String::trim(id));

    info_[KEY_ACID] = trimmed_id;
}

std::set<std::string> Target::aircraftIdentifications() const
{
    if (!info_.contains(KEY_ACID))
        return {};

    return info_.at(KEY_ACID).get<set<string>>();
}

std::string Target::aircraftIdentificationsStr() const
{
    std::ostringstream out;

    unsigned int cnt=0;
    for (const auto& it : aircraftIdentifications())
    {
        if (cnt != 0)
            out << ", ";

        out << it;
        ++cnt;
    }

    return out.str().c_str();
}

std::set<unsigned int> Target::aircraftAddresses() const
{
    if (!info_.contains(KEY_ACAD))
        return {};

    return info_.at(KEY_ACAD).get<std::set<unsigned int>>();
}

void Target::aircraftAddresses(const std::set<unsigned int>& tas)
{
    info_[KEY_ACAD] = tas;
}

std::string Target::aircraftAddressesStr() const
{
    std::ostringstream out;

    unsigned int cnt=0;
    for (const auto it : aircraftAddresses())
    {
        if (cnt != 0)
            out << ", ";

        out << String::hexStringFromInt(it, 6, '0');
        ++cnt;
    }

    return out.str().c_str();
}

std::set<unsigned int> Target::modeACodes() const
{
    if (!info_.contains(KEY_MODE_3A))
        return {};

    return info_.at(KEY_MODE_3A).get<std::set<unsigned int>>();
}
void Target::modeACodes(const std::set<unsigned int>& mas)
{
    info_[KEY_MODE_3A] = mas;
}

std::string Target::modeACodesStr() const
{
    std::ostringstream out;

    unsigned int cnt=0;
    for (const auto it : modeACodes())
    {
        if (cnt != 0)
            out << ", ";

        out << String::octStringFromInt(it, 4, '0');
        ++cnt;
    }

    return out.str().c_str();
}

bool Target::hasModeC() const
{
    return info_.contains(KEY_MODE_C_MIN) && info_.contains(KEY_MODE_C_MAX);
}

void Target::modeCMinMax(float min, float max)
{
    info_[KEY_MODE_C_MIN] = min;
    info_[KEY_MODE_C_MAX] = max;

    if (max > 1000)
    {
        if (targetCategory() == Category::Unknown)
            targetCategory(Category::AnyAircraft);
    }
}

float Target::modeCMin() const
{
    assert (info_.contains(KEY_MODE_C_MIN));
    return info_.at(KEY_MODE_C_MIN);
}

std::string Target::modeCMinStr() const
{
    assert (info_.contains(KEY_MODE_C_MIN));
    return to_string(info_.at(KEY_MODE_C_MIN));
}

float Target::modeCMax() const
{
    assert (info_.contains(KEY_MODE_C_MAX));
    return info_.at(KEY_MODE_C_MAX);
}

std::string Target::modeCMaxStr() const
{
    assert (info_.contains(KEY_MODE_C_MAX));
    return to_string(info_.at(KEY_MODE_C_MAX));
}

bool Target::isPrimaryOnly () const
{
    return !aircraftAddresses().size() && !aircraftIdentifications().size()
           && !modeACodes().size() && !hasModeC();
}

bool Target::isModeACOnly () const
{
    return !aircraftAddresses().size() && !aircraftIdentifications().size()
           && (modeACodes().size() || hasModeC());
}

unsigned int Target::numUpdates () const
{
    unsigned int cnt = 0;

    if (info_.contains(KEY_COUNTS))
    {
        for (auto& cnt_it : info_.at(KEY_COUNTS).get<std::map<std::string, unsigned int>>())
            cnt += cnt_it.second;
    }

    return cnt;
}

unsigned int Target::dbContentCount(const std::string& dbcontent_name) const
{
    if (info_.contains(KEY_COUNTS) && info_.at(KEY_COUNTS).contains(dbcontent_name))
        return info_.at(KEY_COUNTS).at(dbcontent_name);
    else
        return 0;
}

void Target::dbContentCount(const std::string& dbcontent_name, unsigned int value)
{
    info_[KEY_COUNTS][dbcontent_name] = value;
}

void Target::clearDBContentCount(const std::string& dbcontent_name)
{
    if (info_[KEY_COUNTS].contains(dbcontent_name))
        info_[KEY_COUNTS].erase(dbcontent_name);
}

bool Target::hasAdsbMOPSVersions() const
{
    if (!info_.contains(KEY_ADSD_MOPS_VERSION))
        return false;

    return info_.at(KEY_ADSD_MOPS_VERSION).get<std::set<unsigned int>>().size();
}

std::set<unsigned int> Target::adsbMOPSVersions() const
{
    if (!info_.contains(KEY_ADSD_MOPS_VERSION))
        return {};

    return info_.at(KEY_ADSD_MOPS_VERSION).get<std::set<unsigned int>>();
}

void Target::adsbMOPSVersions(std::set<unsigned int> values)
{
    info_[KEY_ADSD_MOPS_VERSION] = values;
}

std::string Target::adsbMOPSVersionsStr() const
{
    std::ostringstream out;

    unsigned int cnt=0;
    for (const auto it : adsbMOPSVersions())
    {
        if (cnt != 0)
            out << ", ";

        out << it;
        ++cnt;
    }

    return out.str().c_str();
}

bool Target::hasPositionBounds() const
{
    return info_.count(KEY_LATITUDE_MIN) && info_.count(KEY_LATITUDE_MAX)
           && info_.count(KEY_LONGITUDE_MIN) && info_.count(KEY_LONGITUDE_MAX);
}

void Target::setPositionBounds (double latitude_min, double latitude_max, double longitude_min, double longitude_max)
{
    assert (latitude_min <= latitude_max);
    assert (latitude_min <= latitude_max);

    info_[KEY_LATITUDE_MIN] = latitude_min;
    info_[KEY_LATITUDE_MAX] = latitude_max;
    info_[KEY_LONGITUDE_MIN] = longitude_min;
    info_[KEY_LONGITUDE_MAX] = longitude_max;
}

double Target::latitudeMin() const
{
    assert (info_.count(KEY_LATITUDE_MIN));
    return info_.at(KEY_LATITUDE_MIN);
}
double Target::latitudeMax() const
{
    assert (info_.count(KEY_LATITUDE_MAX));
    return info_.at(KEY_LATITUDE_MAX);
}
double Target::longitudeMin() const
{
    assert (info_.count(KEY_LONGITUDE_MIN));
    return info_.at(KEY_LONGITUDE_MIN);
}
double Target::longitudeMax() const
{
    assert (info_.count(KEY_LONGITUDE_MAX));
    return info_.at(KEY_LONGITUDE_MAX);
}

void Target::targetCategory(TargetBase::Category category)
{
    info_[KEY_ECAT] = static_cast<unsigned int>(category);
}

TargetBase::Category Target::targetCategory() const
{
    if (!info_.contains(KEY_ECAT) || !info_[KEY_ECAT].is_number_unsigned()) {
        return Category::Unknown;
    }
    return fromECAT(info_[KEY_ECAT].get<unsigned int>());
}

void Target::storeEvalutionInfo()
{
    info_[KEY_EVAL][KEY_EVAL_USE] = use_in_eval_;
    info_[KEY_EVAL][KEY_EVAL_EXCLUDED_TIME_WINDOWS] = excluded_time_windows_.asJSON();
    info_[KEY_EVAL][KEY_EVAL_EXCLUDED_REQUIREMENTS] = excluded_requirements_;
}

Utils::TimeWindowCollection& Target::evalExcludedTimeWindows()
{
    return excluded_time_windows_;
}

std::set<std::string>& Target::evalExcludedRequirements()
{
    return excluded_requirements_;
}

const Utils::TimeWindowCollection& Target::evalExcludedTimeWindows() const
{
    return excluded_time_windows_;
}

const std::set<std::string>& Target::evalExcludedRequirements() const
{
    return excluded_requirements_;
}

}<|MERGE_RESOLUTION|>--- conflicted
+++ resolved
@@ -7,45 +7,25 @@
 
 namespace dbContent {
 
-<<<<<<< HEAD
-const std::string Target::KEY_USED              = "used";
-const std::string Target::KEY_COMMENT           = "comment";
-const std::string Target::KEY_TIME_BEGIN        = "time_begin";
-const std::string Target::KEY_TIME_END          = "time_end";
-const std::string Target::KEY_ACAD              = "aircraft_addresses";
-const std::string Target::KEY_ACID              = "aircraft_identifications";
-const std::string Target::KEY_MODE_3A           = "mode_3a_codes";
-const std::string Target::KEY_MODE_C_MIN        = "mode_c_min";
-const std::string Target::KEY_MODE_C_MAX        = "mode_c_max";
-const std::string Target::KEY_COUNTS            = "dbcontent_counts";
-const std::string Target::KEY_ADSD_MOPS_VERSION = "adsb_mops_versions";
-const std::string Target::KEY_LATITUDE_MIN      = "latitude_min";
-const std::string Target::KEY_LATITUDE_MAX      = "latitude_max";
-const std::string Target::KEY_LONGITUDE_MIN     = "longitude_min";
-const std::string Target::KEY_LONGITUDE_MAX     = "longitude_max";
-const std::string Target::KEY_ECAT              = "emitter_category";
-=======
-const std::string KEY_EVAL = "eval";
-const std::string KEY_EVAL_USE = "use";
+const std::string KEY_EVAL                       = "eval";
+const std::string KEY_EVAL_USE                   = "use";
 const std::string KEY_EVAL_EXCLUDED_TIME_WINDOWS = "excluded_tw";
 const std::string KEY_EVAL_EXCLUDED_REQUIREMENTS = "excluded_req";
-
-const std::string KEY_COMMENT = "comment";
-const std::string KEY_TIME_BEGIN = "time_begin";
-const std::string KEY_TIME_END = "time_end";
-const std::string KEY_ACAD = "aircraft_addresses";
-const std::string KEY_ACID = "aircraft_identifications";
-const std::string KEY_MODE_3A = "mode_3a_codes";
-const std::string KEY_MODE_C_MIN = "mode_c_min";
-const std::string KEY_MODE_C_MAX = "mode_c_max";
-const std::string KEY_COUNTS = "dbcontent_counts";
-const std::string KEY_ADSD_MOPS_VERSION = "adsb_mops_versions";
-const std::string KEY_LATITUDE_MIN = "latitude_min";
-const std::string KEY_LATITUDE_MAX = "latitude_max";
-const std::string KEY_LONGITUDE_MIN = "longitude_min";
-const std::string KEY_LONGITUDE_MAX = "longitude_max";
-const std::string KEY_ECAT = "emitter_category";
->>>>>>> 21966d0c
+const std::string Target::KEY_COMMENT            = "comment";
+const std::string Target::KEY_TIME_BEGIN         = "time_begin";
+const std::string Target::KEY_TIME_END           = "time_end";
+const std::string Target::KEY_ACAD               = "aircraft_addresses";
+const std::string Target::KEY_ACID               = "aircraft_identifications";
+const std::string Target::KEY_MODE_3A            = "mode_3a_codes";
+const std::string Target::KEY_MODE_C_MIN         = "mode_c_min";
+const std::string Target::KEY_MODE_C_MAX         = "mode_c_max";
+const std::string Target::KEY_COUNTS             = "dbcontent_counts";
+const std::string Target::KEY_ADSD_MOPS_VERSION  = "adsb_mops_versions";
+const std::string Target::KEY_LATITUDE_MIN       = "latitude_min";
+const std::string Target::KEY_LATITUDE_MAX       = "latitude_max";
+const std::string Target::KEY_LONGITUDE_MIN      = "longitude_min";
+const std::string Target::KEY_LONGITUDE_MAX      = "longitude_max";
+const std::string Target::KEY_ECAT               = "emitter_category";
 
 const Property     Target::DBColumnID     = Property("utn" , PropertyDataType::UINT);
 const Property     Target::DBColumnInfo   = Property("json", PropertyDataType::JSON);
