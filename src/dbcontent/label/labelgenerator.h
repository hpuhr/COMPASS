--- conflicted
+++ resolved
@@ -27,10 +27,7 @@
 
 signals:
     void labelOptionsChangedSignal();
-<<<<<<< HEAD
-=======
     void labelLinesChangedSignal();
->>>>>>> 1ec64280
     void labelClearAllSignal();
 
 
@@ -103,10 +100,7 @@
 
     unsigned int labelLine (unsigned int ds_id); // returns 0...3
     void labelLine (unsigned int ds_id, unsigned int line);
-<<<<<<< HEAD
-=======
     void updateAvailableLabelLines(); // updates lines to be label according to available lines with loaded data
->>>>>>> 1ec64280
 
     void editLabelContents(const std::string& dbcontent_name);
 
