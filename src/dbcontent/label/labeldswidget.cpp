#include "dbcontent/label/labeldswidget.h"
#include "compass.h"
#include "datasourcemanager.h"
#include "dbcontentmanager.h"
#include "dbcontent/label/labelgenerator.h"
#include "logger.h"
#include "files.h"
#include "stringconv.h"

#include <QHBoxLayout>
#include <QMenu>
#include <QPushButton>
#include <QVBoxLayout>
#include <QGridLayout>
#include <QCheckBox>
#include <QLabel>
#include <QVariant>

using namespace std;
using namespace Utils;

namespace dbContent
{


LabelDSWidget::LabelDSWidget(LabelGenerator& label_generator, QWidget* parent,
                                                       Qt::WindowFlags f)
    : QWidget(parent, f), label_generator_(label_generator)
{
    QVBoxLayout* main_layout = new QVBoxLayout();

//    list_widget_ = new QListWidget();
//    list_widget_->setSelectionMode(QListWidget::MultiSelection);
//    updateListSlot();

//    connect(list_widget_, &QListWidget::itemClicked,
//            this, &LabelDSWidget::itemClickedSlot);

//    main_layout->addWidget(list_widget_);

    ds_grid_ = new QGridLayout();
    ds_grid_->setContentsMargins(2,2,2,2);
    ds_grid_->setSpacing(1);
    updateListSlot();
    main_layout->addLayout(ds_grid_);

//    QIcon arrow_lu_;
//    QIcon arrow_ru_;
//    QIcon arrow_ld_;
//    QIcon arrow_rd_;

    arrow_lu_ = QIcon(Files::getIconFilepath("arrow_lu.png").c_str());
    arrow_ru_ = QIcon(Files::getIconFilepath("arrow_ru.png").c_str());
    arrow_ld_ = QIcon(Files::getIconFilepath("arrow_ld.png").c_str());
    arrow_rd_ = QIcon(Files::getIconFilepath("arrow_rd.png").c_str());


    setLayout(main_layout);


    connect(&COMPASS::instance().dataSourceManager(), &DataSourceManager::dataSourcesChangedSignal,
            this, &LabelDSWidget::updateListSlot); // update if data sources changed

    connect(&COMPASS::instance().dbContentManager().labelGenerator(), &LabelGenerator::labelLinesChangedSignal,
            this, &LabelDSWidget::updateListSlot); // update if lines changed
}

LabelDSWidget::~LabelDSWidget()
{

}

void LabelDSWidget::updateListSlot()
{
    loginf << "OSGViewConfigLabelDSWidget: updateListSlot";

    DataSourceManager& ds_man = COMPASS::instance().dataSourceManager();

    std::map<std::string, std::string> current_sources;
    for (const auto& ds_it : ds_man.dbDataSources())
        current_sources[ds_it->name()] = String::lineStrFrom(label_generator_.labelLine(ds_it->id()))
                + to_string((unsigned int)label_generator_.labelDirection(ds_it->id()));

    if (old_sources_ == current_sources)
        return;

    assert(ds_grid_);

    QLayoutItem* child;
    while ((child = ds_grid_->takeAt(0)) != nullptr)
    {
        if (child->widget())
            delete child->widget();
        delete child;
    }

    direction_buttons_.clear();
    line_buttons_.clear();

    unsigned int row=0;

    QFont font_bold;
    font_bold.setBold(true);

    QLabel* src_label = new QLabel("Data Source");
    src_label->setFont(font_bold);
    ds_grid_->addWidget(src_label, row, 0);

    QLabel* line_label = new QLabel("Line");
    line_label->setFont(font_bold);
    ds_grid_->addWidget(line_label, row, 1);

    QLabel* dir_label = new QLabel("Direction");
    dir_label->setFont(font_bold);
    ds_grid_->addWidget(dir_label, row, 2);;


    for (const auto& ds_it : ds_man.dbDataSources())
    {
        ++row;

        QCheckBox* box = new QCheckBox(ds_it->name().c_str());
        box->setProperty("ds_id", ds_it->id());
        box->setChecked(label_generator_.labelWanted(ds_it->id()));
        connect(box, &QCheckBox::clicked, this, &LabelDSWidget::sourceClickedSlot);
        ds_grid_->addWidget(box, row, 0);

        QPushButton* line = new QPushButton(String::lineStrFrom(label_generator_.labelLine(ds_it->id())).c_str());
        line->setProperty("ds_id", ds_it->id());
        line->setFixedWidth(2*UI_ICON_SIZE.width());
        //direction->setFixedSize(UI_ICON_SIZE);
        line->setFlat(UI_ICON_BUTTON_FLAT);
        connect(line, &QPushButton::clicked, this, &LabelDSWidget::changeLineSlot);
        ds_grid_->addWidget(line, row, 1);

        line_buttons_[ds_it->id()] = line;

        QPushButton* direction = new QPushButton();
        direction->setProperty("ds_id", ds_it->id());
        direction->setIcon(iconForDirection(label_generator_.labelDirection(ds_it->id())));
        direction->setFixedWidth(2*UI_ICON_SIZE.width());
        //direction->setFixedSize(UI_ICON_SIZE);
        direction->setFlat(UI_ICON_BUTTON_FLAT);
        connect(direction, &QPushButton::clicked, this, &LabelDSWidget::changeDirectionSlot);
        ds_grid_->addWidget(direction, row, 2);

        direction_buttons_[ds_it->id()] = direction;
    }

    old_sources_ = current_sources;
}

void LabelDSWidget::sourceClickedSlot()
{
    QCheckBox* widget = static_cast<QCheckBox*>(sender());
    assert(widget);

    QVariant ds_id_var = widget->property("ds_id");
    unsigned int ds_id = ds_id_var.value<unsigned int>();

    loginf << "OSGViewConfigLabelDSWidget: sourceClickedSlot: ds_id " << ds_id;

    if (label_generator_.labelWanted(ds_id))
        label_generator_.removeLabelDSID(ds_id);
    else
        label_generator_.addLabelDSID(ds_id);
}

void LabelDSWidget::changeLineSlot()
{
    QPushButton* widget = static_cast<QPushButton*>(sender());
    assert(widget);

    QVariant ds_id_var = widget->property("ds_id");
    unsigned int ds_id = ds_id_var.value<unsigned int>();

    loginf << "OSGViewConfigLabelDSWidget: changeLineSlot: ds_id " << ds_id;

<<<<<<< HEAD
    QMenu menu;

    QAction* l1_action = menu.addAction("L1");
    l1_action->setProperty("ds_id", ds_id);
    l1_action->setProperty("line", 0);
    connect(l1_action, &QAction::triggered, this, &LabelDSWidget::selectLineSlot);

    QAction* l2_action = menu.addAction("L2");
    l2_action->setProperty("ds_id", ds_id);
    l2_action->setProperty("line", 1);
    connect(l2_action, &QAction::triggered, this, &LabelDSWidget::selectLineSlot);

    QAction* l3_action = menu.addAction("L3");
    l3_action->setProperty("ds_id", ds_id);
    l3_action->setProperty("line", 2);
    connect(l3_action, &QAction::triggered, this, &LabelDSWidget::selectLineSlot);

    QAction* l4_action = menu.addAction("L4");
    l4_action->setProperty("ds_id", ds_id);
    l4_action->setProperty("line", 3);
    connect(l4_action, &QAction::triggered, this, &LabelDSWidget::selectLineSlot);
=======
    DataSourceManager& ds_man = COMPASS::instance().dataSourceManager();
    assert (ds_man.hasDBDataSource(ds_id));

    dbContent::DBDataSource& ds = ds_man.dbDataSource(ds_id);

    QMenu menu;

    for (unsigned int line_cnt=0; line_cnt < 4; ++line_cnt)
    {
        if (!ds.hasNumLoaded(line_cnt))
            continue;

        QAction* action = menu.addAction(String::lineStrFrom(line_cnt).c_str());
        action->setProperty("ds_id", ds_id);
        action->setProperty("line", line_cnt);
        connect(action, &QAction::triggered, this, &LabelDSWidget::selectLineSlot);
    }
>>>>>>> 1ec64280

    menu.exec(QCursor::pos());
}

void LabelDSWidget::changeDirectionSlot()
{
    QPushButton* widget = static_cast<QPushButton*>(sender());
    assert(widget);

    QVariant ds_id_var = widget->property("ds_id");
    unsigned int ds_id = ds_id_var.value<unsigned int>();

    loginf << "OSGViewConfigLabelDSWidget: changeDirectionSlot: ds_id " << ds_id;

    QMenu menu;

    QAction* lu_action = menu.addAction("Left Up");
    lu_action->setProperty("ds_id", ds_id);
    lu_action->setProperty("direction", 0);
    lu_action->setIcon(arrow_lu_);
    connect(lu_action, &QAction::triggered, this, &LabelDSWidget::selectDirectionSlot);

    QAction* ru_action = menu.addAction("Right Up");
    ru_action->setProperty("ds_id", ds_id);
    ru_action->setProperty("direction", 1);
    ru_action->setIcon(arrow_ru_);
    connect(ru_action, &QAction::triggered, this, &LabelDSWidget::selectDirectionSlot);

    QAction* ld_action = menu.addAction("Left Down");
    ld_action->setProperty("ds_id", ds_id);
    ld_action->setProperty("direction", 2);
    ld_action->setIcon(arrow_ld_);
    connect(ld_action, &QAction::triggered, this, &LabelDSWidget::selectDirectionSlot);

    QAction* rd_action = menu.addAction("Right Down");
    rd_action->setProperty("ds_id", ds_id);
    rd_action->setProperty("direction", 3);
    rd_action->setIcon(arrow_rd_);
    connect(rd_action, &QAction::triggered, this, &LabelDSWidget::selectDirectionSlot);

    menu.exec(QCursor::pos());
}

QIcon& LabelDSWidget::iconForDirection(LabelDirection direction)
{
    if (direction == LabelDirection::LEFT_UP)
        return arrow_lu_;
    else if (direction == LabelDirection::RIGHT_UP)
        return arrow_ru_;
    else if (direction == LabelDirection::LEFT_DOWN)
        return arrow_ld_;
    else
        return arrow_rd_;
}

void LabelDSWidget::selectDirectionSlot()
{
    QVariant ds_id_var = sender()->property("ds_id");
    unsigned int ds_id = ds_id_var.value<unsigned int>();

    QVariant dir_var = sender()->property("direction");
    unsigned int dir = dir_var.value<unsigned int>();
    assert (dir <= 3);

    loginf << "LabelDSWidget: selectDirectionSlot: ds_id " << ds_id << " dir " << dir;

    LabelDirection direction = LabelDirection(dir);
    label_generator_.labelDirection(ds_id, direction);

    assert (direction_buttons_.count(ds_id));
    direction_buttons_.at(ds_id)->setIcon(iconForDirection(direction));
}

void LabelDSWidget::selectLineSlot()
{
    QVariant ds_id_var = sender()->property("ds_id");
    unsigned int ds_id = ds_id_var.value<unsigned int>();

    QVariant line_var = sender()->property("line");
    unsigned int line = line_var.value<unsigned int>();
    assert (line <= 3);

    loginf << "LabelDSWidget: selectLineSlot: ds_id " << ds_id << " line " << line;

    label_generator_.labelLine(ds_id, line);

    assert (line_buttons_.count(ds_id));
    line_buttons_.at(ds_id)->setText(String::lineStrFrom(line).c_str());
}

}<|MERGE_RESOLUTION|>--- conflicted
+++ resolved
@@ -176,29 +176,6 @@
 
     loginf << "OSGViewConfigLabelDSWidget: changeLineSlot: ds_id " << ds_id;
 
-<<<<<<< HEAD
-    QMenu menu;
-
-    QAction* l1_action = menu.addAction("L1");
-    l1_action->setProperty("ds_id", ds_id);
-    l1_action->setProperty("line", 0);
-    connect(l1_action, &QAction::triggered, this, &LabelDSWidget::selectLineSlot);
-
-    QAction* l2_action = menu.addAction("L2");
-    l2_action->setProperty("ds_id", ds_id);
-    l2_action->setProperty("line", 1);
-    connect(l2_action, &QAction::triggered, this, &LabelDSWidget::selectLineSlot);
-
-    QAction* l3_action = menu.addAction("L3");
-    l3_action->setProperty("ds_id", ds_id);
-    l3_action->setProperty("line", 2);
-    connect(l3_action, &QAction::triggered, this, &LabelDSWidget::selectLineSlot);
-
-    QAction* l4_action = menu.addAction("L4");
-    l4_action->setProperty("ds_id", ds_id);
-    l4_action->setProperty("line", 3);
-    connect(l4_action, &QAction::triggered, this, &LabelDSWidget::selectLineSlot);
-=======
     DataSourceManager& ds_man = COMPASS::instance().dataSourceManager();
     assert (ds_man.hasDBDataSource(ds_id));
 
@@ -216,7 +193,6 @@
         action->setProperty("line", line_cnt);
         connect(action, &QAction::triggered, this, &LabelDSWidget::selectLineSlot);
     }
->>>>>>> 1ec64280
 
     menu.exec(QCursor::pos());
 }
