#include "dbcontent/label/labelgenerator.h"
#include "compass.h"
#include "dbcontent/dbcontentmanager.h"
#include "dbcontent/dbcontent.h"
#include "dbcontent/variable/metavariable.h"
#include "dbcontent/variable/variableset.h"
#include "dbcontent/label/labelgeneratorwidget.h"
#include "dbcontent/label/labelcontentdialog.h"
#include "datasourcemanager.h"
#include "dbdatasource.h"
#include "logger.h"
#include "util/stringconv.h"
#include "util/number.h"

#include "global.h"

#if USE_EXPERIMENTAL_SOURCE
#include "geometryleafitemlabels.h"
#endif

#include <QRect>

#include <osg/Vec4>

#include <algorithm>

using namespace std;
using namespace nlohmann;
using namespace Utils;

namespace dbContent
{

LabelGenerator::LabelGenerator(const std::string& class_id, const std::string& instance_id,
                               DBContentManager& manager)
    : Configurable(class_id, instance_id, &manager), dbcont_manager_(manager)
{
    registerParameter("auto_label", &auto_label_, true);
    registerParameter("label_directions", &label_directions_, json::object());
    registerParameter("label_lines", &label_lines_, json::object());
    registerParameter("label_config", &label_config_, json::object());
<<<<<<< HEAD
=======
    registerParameter("label_ds_ids", &label_ds_ids_, json::object());
>>>>>>> 1ec64280
    registerParameter("declutter_labels", &declutter_labels_, true);
    registerParameter("max_declutter_labels", &max_declutter_labels_, 200);

    registerParameter("filter_mode3a_active", &filter_mode3a_active_, false);
    registerParameter("filter_mode3a_values", &filter_mode3a_values_, "7000,7777");
    updateM3AValuesFromStr(filter_mode3a_values_);

    registerParameter("filter_modec_min_active", &filter_modec_min_active_, false);
    registerParameter("filter_modec_min_value", &filter_modec_min_value_, 10);
    registerParameter("filter_modec_max_active", &filter_modec_max_active_, false);
    registerParameter("filter_modec_max_value", &filter_modec_max_value_, 400);
    registerParameter("filter_modec_null_wanted", &filter_modec_null_wanted_, false);

    registerParameter("filter_ti_active", &filter_ti_active_, false);
    registerParameter("filter_ti_values", &filter_ti_values_, "OE");
    updateTIValuesFromStr(filter_ti_values_);

    registerParameter("filter_ta_active", &filter_ta_active_, false);
    registerParameter("filter_ta_values", &filter_ta_values_, "AADDCC");
    updateTAValuesFromStr(filter_ta_values_);

    registerParameter("filter_primary_only_activ", &filter_primary_only_active_, false);

    registerParameter("label_opacity", &label_opacity_, 0.9);

    createSubConfigurables();
}

LabelGenerator::~LabelGenerator()
{
}

void LabelGenerator::generateSubConfigurable(const string& class_id, const string& instance_id)
{
    throw runtime_error("DBContentLabelGenerator: generateSubConfigurable: unknown class_id " + class_id);

}

std::vector<std::string> LabelGenerator::getLabelTexts(
        const std::string& dbcontent_name, unsigned int buffer_index)
{
    std::vector<std::string> tmp;


    std::map<std::string, std::shared_ptr<Buffer>> buffers = dbcont_manager_.loadedData();
    if (!buffers.count(dbcontent_name))
    {
        logerr << "LabelGenerator: getLabelTexts: dbcontent_name '" << dbcontent_name << "' not in buffers";
        return tmp;
    }

    std::shared_ptr<Buffer> buffer = buffers.at(dbcontent_name);
    assert (buffer_index < buffer->size());

    using namespace dbContent;

    Variable& assoc_var = dbcont_manager_.metaGetVariable(dbcontent_name, DBContent::meta_var_associations_);

    Variable* acid_var {nullptr};
    if (dbcont_manager_.metaCanGetVariable(dbcontent_name, DBContent::meta_var_ti_))
        acid_var = &dbcont_manager_.metaGetVariable(dbcontent_name, DBContent::meta_var_ti_);

    Variable* acad_var {nullptr};
    if (dbcont_manager_.metaCanGetVariable(dbcontent_name, DBContent::meta_var_ta_))
        acad_var = &dbcont_manager_.metaGetVariable(dbcontent_name, DBContent::meta_var_ta_);

    Variable& m3a_var = dbcont_manager_.metaGetVariable(dbcontent_name, DBContent::meta_var_m3a_);

    // first row
    // 1x1
    {
        string main_id("?");

        if (buffer->has<nlohmann::json>(assoc_var.name())
                && !buffer->get<nlohmann::json>(assoc_var.name()).isNull(buffer_index))
        {
            main_id = buffer->get<nlohmann::json>(assoc_var.name()).get(buffer_index).dump();
            main_id = main_id.substr(1, main_id.size()-2); // remove first and last chars []
        }
        else if (acid_var && buffer->has<string>(acid_var->name())
                 && !buffer->get<string>(acid_var->name()).isNull(buffer_index))
        {
            main_id = buffer->get<string>(acid_var->name()).get(buffer_index);
            main_id.erase(std::remove(main_id.begin(), main_id.end(), ' '), main_id.end());
        }
        else if (acad_var && buffer->has<unsigned int>(acad_var->name()) &&
                 !buffer->get<unsigned int>(acad_var->name()).isNull(buffer_index))
            main_id = acad_var->getAsSpecialRepresentationString(
                        buffer->get<unsigned int>(acad_var->name()).get(buffer_index));
        else if (buffer->has<unsigned int>(m3a_var.name()) &&
                 !buffer->get<unsigned int>(m3a_var.name()).isNull(buffer_index))
            main_id = m3a_var.getAsSpecialRepresentationString(
                        buffer->get<unsigned int>(m3a_var.name()).get(buffer_index));

        tmp.push_back(main_id);
    }

    if (round(current_lod_) == 1)
        return tmp;

    // 1,2
    string acid;

    if (acid_var && buffer->has<string>(acid_var->name())
            && !buffer->get<string>(acid_var->name()).isNull(buffer_index))
        acid = buffer->get<string>(acid_var->name()).get(buffer_index);

    acid.erase(std::remove(acid.begin(), acid.end(), ' '), acid.end());
    tmp.push_back(acid);

    if (round(current_lod_) == 3)
    {
        // 1,3
        tmp.push_back(getVariableValue(dbcontent_name, 0*3+2, buffer, buffer_index));
    }

    // row 2

    // 2,1
    string m3a;

    if (buffer->has<unsigned int>(m3a_var.name()) &&
            !buffer->get<unsigned int>(m3a_var.name()).isNull(buffer_index))
        m3a = m3a_var.getAsSpecialRepresentationString(buffer->get<unsigned int>(m3a_var.name()).get(buffer_index));

    tmp.push_back(m3a);

    // 2,2
    Variable& mc_var = dbcont_manager_.metaGetVariable(dbcontent_name, DBContent::meta_var_mc_);
    string mc;

    if (buffer->has<float>(mc_var.name()) &&
            !buffer->get<float>(mc_var.name()).isNull(buffer_index))
        mc = String::doubleToStringPrecision(buffer->get<float>(mc_var.name()).get(buffer_index)/100.0,2);

    tmp.push_back(mc);

    if (round(current_lod_) == 2)
        return tmp;

    // 2,3
    tmp.push_back(getVariableValue(dbcontent_name, 1*3+2, buffer, buffer_index));

    // row 3

    // 3,1
    tmp.push_back(getVariableValue(dbcontent_name, 2*3+0, buffer, buffer_index));

    // 3,2
    tmp.push_back(getVariableValue(dbcontent_name, 2*3+1, buffer, buffer_index));

    // 3,3

    tmp.push_back(getVariableValue(dbcontent_name, 2*3+2, buffer, buffer_index));

    return tmp;
}

std::vector<std::string> LabelGenerator::getFullTexts(const std::string& dbcontent_name, unsigned int buffer_index)
{
    std::vector<std::string> tmp;

    std::map<std::string, std::shared_ptr<Buffer>> buffers = dbcont_manager_.loadedData();
    if (!buffers.count(dbcontent_name))
    {
        logerr << "LabelGenerator: getFullTexts: dbcontent_name '" << dbcontent_name << "' not in buffers";
        return tmp;
    }

    DBContent& db_content = dbcont_manager_.dbContent(dbcontent_name);

<<<<<<< HEAD
        //        bool calc_vx_vy;
        //        string var1, var2;
        //        bool cant_calculate = false;
        //        double speed_ms;

        //        if (dbcont_manager_.metaVariable(DBContent::meta_var_vx_.name()).existsIn(dbcontent_name)
        //                && buffer->has<double>(
        //                    dbcont_manager_.metaVariable(DBContent::meta_var_vx_.name()).getFor(dbcontent_name).name())
        //                && dbcont_manager_.metaVariable(DBContent::meta_var_vy_.name()).existsIn(dbcontent_name)
        //                && buffer->has<double>(
        //                    dbcont_manager_.metaVariable(DBContent::meta_var_vy_.name()).getFor(dbcontent_name).name()))
        //        {
        //            // calculate based on vx, vy
        //            calc_vx_vy = true;

        //            var1 = dbcont_manager_.metaVariable(DBContent::meta_var_vx_.name()).getFor(dbcontent_name).name();
        //            var2 = dbcont_manager_.metaVariable(DBContent::meta_var_vy_.name()).getFor(dbcontent_name).name();
        //        }
        //        else if (dbcont_manager_.metaVariable(DBContent::meta_var_ground_speed_.name()).existsIn(dbcontent_name)
        //                 && buffer->has<double>(
        //                     dbcont_manager_.metaVariable(DBContent::meta_var_ground_speed_.name()).getFor(dbcontent_name).name()))
        //        {
        //            // calculate based on spd, track angle
        //            calc_vx_vy = false;

        //            var1 = dbcont_manager_.metaVariable(DBContent::meta_var_ground_speed_.name()).getFor(dbcontent_name).name();
        //        }
        //        else
        //            cant_calculate = true;

        //        if (cant_calculate)
        //            tmp.push_back(""); // cant
        //        else
        //        {
        //            if (calc_vx_vy)
        //            {
        //                NullableVector<double>& vxs = buffer->get<double>(var1);
        //                NullableVector<double>& vys = buffer->get<double>(var2);

        //                if (!vxs.isNull(buffer_index) && !vys.isNull(buffer_index))
        //                {
        //                    speed_ms = sqrt(pow(vxs.get(buffer_index), 2)+pow(vys.get(buffer_index), 2));
        //                    tmp.push_back(String::doubleToStringPrecision(speed_ms * M_S2KNOTS, 2));
        //                }
        //                else
        //                    tmp.push_back(""); // cant
        //            }
        //            else
        //            {
        //                NullableVector<double>& speeds = buffer->get<double>(var1);

        //                if (!speeds.isNull(buffer_index))
        //                {
        //                    speed_ms = speeds.get(buffer_index);
        //                    tmp.push_back(String::doubleToStringPrecision(speed_ms, 2)); // should be kts
        //                }
        //                else
        //                    tmp.push_back(""); // cant
        //            }
        //        }
    }
=======
    std::shared_ptr<Buffer> buffer = buffers.at(dbcontent_name);
    assert (buffer_index < buffer->size());

    using namespace dbContent;

    string value_str;
    string property_name;
    bool null;
    bool use_presentation;

    tmp.push_back("Variable");
    tmp.push_back("Value");
    //tmp.push_back("Description");
    tmp.push_back("Unit");

    // do common label parts
    set<string> used_varnames;
    {
        using namespace dbContent;
>>>>>>> 1ec64280

        Variable& assoc_var = dbcont_manager_.metaGetVariable(dbcontent_name, DBContent::meta_var_associations_);

<<<<<<< HEAD
    //    Variable* c_d_var {nullptr};
    //    if (dbcont_manager_.metaCanGetVariable(dbcontent_name, DBContent::meta_var_climb_descent_))
    //        c_d_var = &dbcont_manager_.metaGetVariable(dbcontent_name, DBContent::meta_var_climb_descent_);

    //    string c_d;

    //    if (c_d_var && buffer->has<unsigned char>(c_d_var->name()) &&
    //            !buffer->get<unsigned char>(c_d_var->name()).isNull(buffer_index))
    //        c_d = c_d_var->getAsSpecialRepresentationString((buffer->get<unsigned char>(c_d_var->name()).get(buffer_index)));

    //    tmp.push_back(c_d);
=======
        Variable* acid_var {nullptr};
        if (dbcont_manager_.metaCanGetVariable(dbcontent_name, DBContent::meta_var_ti_))
            acid_var = &dbcont_manager_.metaGetVariable(dbcontent_name, DBContent::meta_var_ti_);

        Variable* acad_var {nullptr};
        if (dbcont_manager_.metaCanGetVariable(dbcontent_name, DBContent::meta_var_ta_))
            acad_var = &dbcont_manager_.metaGetVariable(dbcontent_name, DBContent::meta_var_ta_);

        Variable& m3a_var = dbcont_manager_.metaGetVariable(dbcontent_name, DBContent::meta_var_m3a_);

        string varname, value, unit;
>>>>>>> 1ec64280

        // first row
        // 1x1
        {
            varname = "Best Available Identification";
            value = "?";
            unit = "";

            if (buffer->has<nlohmann::json>(assoc_var.name())
                    && !buffer->get<nlohmann::json>(assoc_var.name()).isNull(buffer_index))
            {
                value = buffer->get<nlohmann::json>(assoc_var.name()).get(buffer_index).dump();
                value = value.substr(1, value.size()-2); // remove first and last chars []
                value += " ("+assoc_var.name()+")";
            }
            else if (acid_var && buffer->has<string>(acid_var->name())
                     && !buffer->get<string>(acid_var->name()).isNull(buffer_index))
            {
                value = buffer->get<string>(acid_var->name()).get(buffer_index);
                value.erase(std::remove(value.begin(), value.end(), ' '), value.end());
                value += " ("+acid_var->name()+")";
            }
            else if (acad_var && buffer->has<unsigned int>(acad_var->name()) &&
                     !buffer->get<unsigned int>(acad_var->name()).isNull(buffer_index))
            {
                value = acad_var->getAsSpecialRepresentationString(
                            buffer->get<unsigned int>(acad_var->name()).get(buffer_index));
                value += " ("+acad_var->name()+")";
            }
            else if (buffer->has<unsigned int>(m3a_var.name()) &&
                     !buffer->get<unsigned int>(m3a_var.name()).isNull(buffer_index))
            {
                value = m3a_var.getAsSpecialRepresentationString(
                            buffer->get<unsigned int>(m3a_var.name()).get(buffer_index));
                value += " ("+m3a_var.name()+")";
            }

            tmp.push_back(varname);
            tmp.push_back(value);
            tmp.push_back(unit);
        }

        // 1,2
        varname = "";
        value = "";
        unit = "";

        if (acid_var)
        {
            varname = acid_var->name();

            if (buffer->has<string>(acid_var->name())
                    && !buffer->get<string>(acid_var->name()).isNull(buffer_index))
            {

<<<<<<< HEAD
    //    if (dbcontent_name == "CAT062" && buffer->has<string>(DBContent::var_cat062_wtc_.name())
    //            && !buffer->get<string>(DBContent::var_cat062_wtc_.name()).isNull(buffer_index))
    //        tmp.push_back(buffer->get<string>(DBContent::var_cat062_wtc_.name()).get(buffer_index));
    //    else
    //        tmp.push_back("");
=======
                value = buffer->get<string>(acid_var->name()).get(buffer_index);
                value.erase(std::remove(value.begin(), value.end(), ' '), value.end());
            }

            used_varnames.insert(varname);
        }
        tmp.push_back(varname);
        tmp.push_back(value);
        tmp.push_back(unit);
>>>>>>> 1ec64280

        unsigned int index;

        // 1,3
        {
            index = 0*3+2;
            varname = getVariableName(dbcontent_name, index);
            tmp.push_back(varname);
            tmp.push_back(getVariableValue(dbcontent_name, index, buffer, buffer_index));
            tmp.push_back(getVariableUnit(dbcontent_name, index));

            if (varname.size())
                used_varnames.insert(varname);
        }

        // row 2

        // 2,1
        varname = "";
        value = "";
        unit = "";

        varname = m3a_var.name();
        if (buffer->has<unsigned int>(m3a_var.name()) &&
                !buffer->get<unsigned int>(m3a_var.name()).isNull(buffer_index))
        {
            value = m3a_var.getAsSpecialRepresentationString(buffer->get<unsigned int>(m3a_var.name()).get(buffer_index));
        }
        tmp.push_back(varname);
        tmp.push_back(value);
        tmp.push_back(unit);

        if (varname.size())
            used_varnames.insert(varname);

        // 2,2
        Variable& mc_var = dbcont_manager_.metaGetVariable(dbcontent_name, DBContent::meta_var_mc_);
        varname = mc_var.name();
        value = "";
        unit = mc_var.dimensionUnitStr();

        if (buffer->has<float>(mc_var.name()) &&
                !buffer->get<float>(mc_var.name()).isNull(buffer_index))
        {
            value = String::doubleToStringPrecision(buffer->get<float>(mc_var.name()).get(buffer_index),0);
        }
        tmp.push_back(varname);
        tmp.push_back(value);
        tmp.push_back(unit);

        if (varname.size())
            used_varnames.insert(varname);


        // 2,3
        index = 1*3+2;
        varname = getVariableName(dbcontent_name, index);
        tmp.push_back(varname);
        tmp.push_back(getVariableValue(dbcontent_name, index, buffer, buffer_index));
        tmp.push_back(getVariableUnit(dbcontent_name, index));

        if (varname.size())
            used_varnames.insert(varname);

        // row 3

        // 3,1
        index = 2*3+0;
        varname = getVariableName(dbcontent_name, index);

        tmp.push_back(varname);
        tmp.push_back(getVariableValue(dbcontent_name, index, buffer, buffer_index));
        tmp.push_back(getVariableUnit(dbcontent_name, index));

        if (varname.size())
            used_varnames.insert(varname);

        // 3,2
        index = 2*3+1;
        varname = getVariableName(dbcontent_name, index);

        tmp.push_back(varname);
        tmp.push_back(getVariableValue(dbcontent_name, index, buffer, buffer_index));
        tmp.push_back(getVariableUnit(dbcontent_name, index));

        if (varname.size())
            used_varnames.insert(varname);

        // 3,3
        index = 2*3+2;
        varname = getVariableName(dbcontent_name, index);

        tmp.push_back(varname);
        tmp.push_back(getVariableValue(dbcontent_name, index, buffer, buffer_index));
        tmp.push_back(getVariableUnit(dbcontent_name, index));

        if (varname.size())
            used_varnames.insert(varname);
    }

    // do rest, first an empty line
    tmp.push_back("");
    tmp.push_back("");
    tmp.push_back("");

    for (auto& var_it : db_content.variables())
    {
        if (used_varnames.count(var_it.first)) // skip if used
            continue;

        if (buffer->hasProperty(*var_it.second.get()))
        {
            property_name = var_it.first;
            PropertyDataType data_type = var_it.second->dataType();

            use_presentation = var_it.second->representation() != Variable::Representation::STANDARD;

            value_str = NULL_STRING;

            if (data_type == PropertyDataType::BOOL)
            {
                assert(buffer->has<bool>(property_name));
                null = buffer->get<bool>(property_name).isNull(buffer_index);
                if (!null)
                {
                    if (use_presentation)
                        value_str = var_it.second->getRepresentationStringFromValue(
                                    buffer->get<bool>(property_name).getAsString(buffer_index));
                    else
                        value_str = buffer->get<bool>(property_name).getAsString(buffer_index);
                }
            }
            else if (data_type == PropertyDataType::CHAR)
            {
                assert(buffer->has<char>(property_name));
                null = buffer->get<char>(property_name).isNull(buffer_index);
                if (!null)
                {
                    if (use_presentation)
                        value_str = var_it.second->getRepresentationStringFromValue(
                                    buffer->get<char>(property_name).getAsString(buffer_index));
                    else
                        value_str = buffer->get<char>(property_name).getAsString(buffer_index);
                }
            }
            else if (data_type == PropertyDataType::UCHAR)
            {
                assert(buffer->has<unsigned char>(property_name));
                null = buffer->get<unsigned char>(property_name).isNull(buffer_index);
                if (!null)
                {
                    if (use_presentation)
                        value_str = var_it.second->getRepresentationStringFromValue(
                                    buffer->get<unsigned char>(property_name).getAsString(buffer_index));
                    else
                        value_str =
                                buffer->get<unsigned char>(property_name).getAsString(buffer_index);
                }
            }
            else if (data_type == PropertyDataType::INT)
            {
                assert(buffer->has<int>(property_name));
                null = buffer->get<int>(property_name).isNull(buffer_index);
                if (!null)
                {
                    if (use_presentation)
                        value_str = var_it.second->getRepresentationStringFromValue(
                                    buffer->get<int>(property_name).getAsString(buffer_index));
                    else
                        value_str = buffer->get<int>(property_name).getAsString(buffer_index);
                }
            }
            else if (data_type == PropertyDataType::UINT)
            {
                assert(buffer->has<unsigned int>(property_name));
                null = buffer->get<unsigned int>(property_name).isNull(buffer_index);
                if (!null)
                {
                    if (use_presentation)
                        value_str = var_it.second->getRepresentationStringFromValue(
                                    buffer->get<unsigned int>(property_name).getAsString(buffer_index));
                    else
                        value_str =
                                buffer->get<unsigned int>(property_name).getAsString(buffer_index);
                }
            }
            else if (data_type == PropertyDataType::LONGINT)
            {
                assert(buffer->has<long int>(property_name));
                null = buffer->get<long int>(property_name).isNull(buffer_index);
                if (!null)
                {
                    if (use_presentation)
                        value_str = var_it.second->getRepresentationStringFromValue(
                                    buffer->get<long int>(property_name).getAsString(buffer_index));
                    else
                        value_str = buffer->get<long int>(property_name).getAsString(buffer_index);
                }
            }
            else if (data_type == PropertyDataType::ULONGINT)
            {
                assert(buffer->has<unsigned long int>(property_name));
                null = buffer->get<unsigned long int>(property_name).isNull(buffer_index);
                if (!null)
                {
                    if (use_presentation)
                        value_str = var_it.second->getRepresentationStringFromValue(
                                    buffer->get<unsigned long int>(property_name)
                                    .getAsString(buffer_index));
                    else
                        value_str =
                                buffer->get<unsigned long int>(property_name).getAsString(buffer_index);
                }
            }
            else if (data_type == PropertyDataType::FLOAT)
            {
                assert(buffer->has<float>(property_name));
                null = buffer->get<float>(property_name).isNull(buffer_index);
                if (!null)
                {
                    if (use_presentation)
                        value_str = var_it.second->getRepresentationStringFromValue(
                                    buffer->get<float>(property_name).getAsString(buffer_index));
                    else
                        value_str = buffer->get<float>(property_name).getAsString(buffer_index);
                }
            }
            else if (data_type == PropertyDataType::DOUBLE)
            {
                assert(buffer->has<double>(property_name));
                null = buffer->get<double>(property_name).isNull(buffer_index);
                if (!null)
                {
                    if (use_presentation)
                        value_str = var_it.second->getRepresentationStringFromValue(
                                    buffer->get<double>(property_name).getAsString(buffer_index));
                    else
                        value_str = buffer->get<double>(property_name).getAsString(buffer_index);
                }
            }
            else if (data_type == PropertyDataType::STRING)
            {
                assert(buffer->has<std::string>(property_name));
                null = buffer->get<std::string>(property_name).isNull(buffer_index);
                if (!null)
                {
                    value_str = buffer->get<std::string>(property_name).getAsString(buffer_index);
                }
            }
            else if (data_type == PropertyDataType::JSON)
            {
                assert(buffer->has<nlohmann::json>(property_name));
                null = buffer->get<nlohmann::json>(property_name).isNull(buffer_index);
                if (!null)
                {
                    value_str = buffer->get<nlohmann::json>(property_name).getAsString(buffer_index);
                }
            }
            else if (data_type == PropertyDataType::TIMESTAMP)
            {
                assert(buffer->has<boost::posix_time::ptime>(property_name));
                null = buffer->get<boost::posix_time::ptime>(property_name).isNull(buffer_index);
                if (!null)
                {
                    value_str = buffer->get<boost::posix_time::ptime>(property_name).getAsString(buffer_index);
                }
            }
            else
                throw std::domain_error("LabelGenerator: getFullTexts: unknown property data type");

            tmp.push_back(property_name);
            tmp.push_back(value_str);
            //tmp.push_back(var_it->description());
            tmp.push_back(var_it.second->dimensionUnitStr());
        }
    }

    assert (tmp.size() % 3 == 0);

    return tmp;
}

bool LabelGenerator::autoLabel() const
{
    return auto_label_;
}

void LabelGenerator::autoLabel(bool auto_label)
{
    auto_label_ = auto_label;

    emit labelOptionsChangedSignal();
}

void LabelGenerator::autoAdustCurrentLOD(unsigned int num_labels_on_screen)
{
    float old_lod = current_lod_;

    if (num_labels_on_screen < 25)
        current_lod_ = (2*old_lod + 3) / 3;
    else if (num_labels_on_screen < 50)
        current_lod_ = (2*old_lod + 2) / 3;
    else if (num_labels_on_screen < 75)
        current_lod_ = (2*old_lod + 1) / 3;
    else
        current_lod_ = 1;

    //loginf << "DBContentLabelGenerator: autoAdustCurrentLOD: old " << old_lod << " current " << current_lod_;

    // failsafe
    if (current_lod_ < 1)
        current_lod_ = 1;
    else if (current_lod_ > 3)
        current_lod_ = 3;

    loginf << "DBContentLabelGenerator: autoAdustCurrentLOD: num labels on screen "
           << num_labels_on_screen << " old " << (unsigned int) old_lod
           << " current " << round(current_lod_) << " float " << current_lod_;
}

unsigned int LabelGenerator::currentLOD() const
{
    return round(current_lod_);
}

void LabelGenerator::currentLOD(unsigned int current_lod)
{
    current_lod_ = current_lod;
}


bool LabelGenerator::autoLOD() const
{
    return auto_lod_;
}

void LabelGenerator::autoLOD(bool auto_lod)
{
    auto_lod_ = auto_lod;

    emit labelOptionsChangedSignal();
}

void LabelGenerator::addLabelDSID(unsigned int ds_id)
{
    label_ds_ids_[to_string(ds_id)] = true;

    emit labelOptionsChangedSignal();
}

void LabelGenerator::removeLabelDSID(unsigned int ds_id)
{
    label_ds_ids_[to_string(ds_id)] = false;

    emit labelOptionsChangedSignal();
}

//const std::map<unsigned int, bool> LabelGenerator::labelDSIDs() const
//{
//    return label_ds_ids_.get<std::map<unsigned int, bool>>();
//}

bool LabelGenerator::anyDSIDLabelWanted()
{
    for (auto& ds_it : label_ds_ids_.get<std::map<string, bool>>())
    {
        if (ds_it.second)
            return true;
    }

    return false;
}

bool LabelGenerator::labelWanted(unsigned int ds_id)
{
    if (label_ds_ids_.contains(to_string(ds_id)))
        return label_ds_ids_.at(to_string(ds_id));
    else
        return false;
}

bool LabelGenerator::labelWanted(std::shared_ptr<Buffer> buffer, unsigned int index)
{
    string dbcont_name = buffer->dbContentName();

    // check line
    {
        assert (dbcont_manager_.metaCanGetVariable(dbcont_name, DBContent::meta_var_line_id_));
        dbContent::Variable& line_var = dbcont_manager_.metaGetVariable(
                    dbcont_name, DBContent::meta_var_line_id_);
        assert (dbcont_manager_.metaCanGetVariable(dbcont_name, DBContent::meta_var_datasource_id_));
        dbContent::Variable& ds_id_var = dbcont_manager_.metaGetVariable(
                    dbcont_name, DBContent::meta_var_datasource_id_);


        assert (buffer->has<unsigned int> (line_var.name()));
        assert (buffer->has<unsigned int> (ds_id_var.name()));

        NullableVector<unsigned int>& line_vec = buffer->get<unsigned int> (line_var.name());
        assert (!line_vec.isNull(index));

        NullableVector<unsigned int>& ds_id_vec = buffer->get<unsigned int> (ds_id_var.name());
        assert (!ds_id_vec.isNull(index));

<<<<<<< HEAD
=======
        if (!labelWanted(ds_id_vec.get(index)))
            return false;

>>>>>>> 1ec64280
        if (labelLine(ds_id_vec.get(index)) != line_vec.get(index))
            return false;
    }

    if (filter_mode3a_active_)
    {
        if (!dbcont_manager_.metaCanGetVariable(dbcont_name, DBContent::meta_var_m3a_))
            return false;

        dbContent::Variable& var = dbcont_manager_.metaGetVariable(dbcont_name, DBContent::meta_var_m3a_);

        assert (buffer->has<unsigned int> (var.name()));

        NullableVector<unsigned int>& data_vec = buffer->get<unsigned int> (var.name());

        if (data_vec.isNull(index))
        {
            if (!filter_m3a_null_wanted_)
                return false; // null and not wanted
        }
        else if (!filter_m3a_values_set_.count(data_vec.get(index)))
            return false; // set and not in values
    }

    if (filter_modec_min_active_ || filter_modec_max_active_)
    {
        if (!dbcont_manager_.metaCanGetVariable(dbcont_name, DBContent::meta_var_mc_))
            return false;

        dbContent::Variable& var = dbcont_manager_.metaGetVariable(dbcont_name, DBContent::meta_var_mc_);

        assert (buffer->has<float> (var.name()));

        NullableVector<float>& data_vec = buffer->get<float> (var.name());

        if (data_vec.isNull(index))
        {
            if (!filter_modec_null_wanted_)
                return false; // null and not wanted
        }
        else
        {
            if (filter_modec_min_active_ && data_vec.get(index)/100.0 < filter_modec_min_value_)
                return false;

            if (filter_modec_max_active_ && data_vec.get(index)/100.0 > filter_modec_max_value_)
                return false;
        }
    }

    if (filter_ti_active_)
    {
        if (!dbcont_manager_.metaCanGetVariable(dbcont_name, DBContent::meta_var_ti_))
            return false;

        dbContent::Variable& acid_var = dbcont_manager_.metaGetVariable(dbcont_name, DBContent::meta_var_ti_);

        assert (buffer->has<string> (acid_var.name()));

        NullableVector<string>& acid_vec = buffer->get<string> (acid_var.name());

        dbContent::Variable* cs_fpl_var {nullptr}; // only set in cat062
        NullableVector<string>* cs_fpl_vec {nullptr}; // only set in cat062

        if (dbcont_name == "CAT062")
<<<<<<< HEAD
        {
            assert (dbcont_manager_.canGetVariable(dbcont_name, DBContent::var_cat062_callsign_fpl_));

            cs_fpl_var = &dbcont_manager_.getVariable(dbcont_name, DBContent::var_cat062_callsign_fpl_);

            assert (buffer->has<string> (cs_fpl_var->name()));
            cs_fpl_vec = &buffer->get<string> (cs_fpl_var->name());
        }

        if (acid_vec.isNull(index))
        {
            if (!filter_ti_null_wanted_
                    || (cs_fpl_vec != nullptr ? cs_fpl_vec->isNull(index) : false))
                return false; // null not wanted
=======
        {
            assert (dbcont_manager_.canGetVariable(dbcont_name, DBContent::var_cat062_callsign_fpl_));

            cs_fpl_var = &dbcont_manager_.getVariable(dbcont_name, DBContent::var_cat062_callsign_fpl_);

            assert (buffer->has<string> (cs_fpl_var->name()));
            cs_fpl_vec = &buffer->get<string> (cs_fpl_var->name());
        }

//        if (acid_vec.isNull(index))
//        {
//            if (!filter_ti_null_wanted_
//                    || (cs_fpl_vec != nullptr ? cs_fpl_vec->isNull(index) : false))
//                return false; // null not wanted
//        }
        if (acid_vec.isNull(index)
                && (cs_fpl_vec != nullptr ? cs_fpl_vec->isNull(index) : true)) // null or not found
        {
            return filter_ti_null_wanted_;
>>>>>>> 1ec64280
        }
        else
        {
            bool found = false;

            if (!acid_vec.isNull(index))
            {
<<<<<<< HEAD
                if (acid_vec.get(index).find(val_it) != std::string::npos)
=======
                for (auto& val_it : filter_ti_values_set_)
>>>>>>> 1ec64280
                {
                    if (acid_vec.get(index).find(val_it) != std::string::npos)
                    {
                        found = true;
                        break;
                    }
                }
            }

            if (cs_fpl_vec && !cs_fpl_vec->isNull(index))
            {
                for (auto& val_it : filter_ti_values_set_)
                {
                    if (cs_fpl_vec->get(index).find(val_it) != std::string::npos)
                    {
                        found = true;
                        break;
                    }
                }
            }

            if (cs_fpl_vec && !cs_fpl_vec->isNull(index))
            {
                for (auto& val_it : filter_ti_values_set_)
                {
                    if (cs_fpl_vec->get(index).find(val_it) != std::string::npos)
                    {
                        found = true;
                        break;
                    }
                }
            }

            if (!found)
                return false;
        }
    }

    if (filter_ta_active_)
    {
        if (!dbcont_manager_.metaCanGetVariable(dbcont_name, DBContent::meta_var_ta_))
            return false;

        dbContent::Variable& var = dbcont_manager_.metaGetVariable(dbcont_name, DBContent::meta_var_ta_);

        assert (buffer->has<unsigned int> (var.name()));

        NullableVector<unsigned int>& data_vec = buffer->get<unsigned int> (var.name());

        if (data_vec.isNull(index))
        {
            if (!filter_ta_null_wanted_)
                return false; // null and not wanted
        }
        else if (!filter_ta_values_set_.count(data_vec.get(index)))
            return false; // set and not in values
    }

    if (filter_primary_only_active_)
    {
        NullableVector<unsigned int>* m3a_vec {nullptr};
        if (dbcont_manager_.metaCanGetVariable(dbcont_name, DBContent::meta_var_m3a_))
        {
            dbContent::Variable& var = dbcont_manager_.metaGetVariable(dbcont_name, DBContent::meta_var_m3a_);
            assert (buffer->has<unsigned int> (var.name()));
            m3a_vec = &buffer->get<unsigned int> (var.name());
        }

        NullableVector<float>* mc_vec {nullptr};
        if (dbcont_manager_.metaCanGetVariable(dbcont_name, DBContent::meta_var_mc_))
        {
            dbContent::Variable& var = dbcont_manager_.metaGetVariable(dbcont_name, DBContent::meta_var_mc_);
            assert (buffer->has<float> (var.name()));
            mc_vec = &buffer->get<float> (var.name());
        }

        NullableVector<unsigned int>* ta_vec {nullptr};
        if (dbcont_manager_.metaCanGetVariable(dbcont_name, DBContent::meta_var_ta_))
        {
            dbContent::Variable& var = dbcont_manager_.metaGetVariable(dbcont_name, DBContent::meta_var_ta_);
            assert (buffer->has<unsigned int> (var.name()));
            ta_vec = &buffer->get<unsigned int> (var.name());
        }

        NullableVector<string>* ti_vec {nullptr};
        if (dbcont_manager_.metaCanGetVariable(dbcont_name, DBContent::meta_var_ti_))
        {
            dbContent::Variable& var = dbcont_manager_.metaGetVariable(dbcont_name, DBContent::meta_var_ti_);
            assert (buffer->has<string> (var.name()));
            ti_vec = &buffer->get<string> (var.name());
        }

        NullableVector<unsigned char>* type_vec {nullptr};
        if (dbcont_manager_.metaCanGetVariable(dbcont_name, DBContent::meta_var_detection_type_))
        {
            dbContent::Variable& var = dbcont_manager_.metaGetVariable(dbcont_name, DBContent::meta_var_detection_type_);
            assert (buffer->has<unsigned char> (var.name()));
            type_vec = &buffer->get<unsigned char> (var.name());
        }

        std::set<unsigned char> psr_detection {1,3,6,7};

        if (m3a_vec && !m3a_vec->isNull(index))
            return false;
        else if (mc_vec && !mc_vec->isNull(index))
            return false;
        else if (ta_vec && !ta_vec->isNull(index))
            return false;
        else if (ti_vec && !ti_vec->isNull(index))
            return false;
        else if (type_vec && !type_vec->isNull(index) && !psr_detection.count(type_vec->get(index)))
            return false;
    }

    return true;
}

bool LabelGenerator::filterMode3aActive() const
{
    return filter_mode3a_active_;
}

void LabelGenerator::filterMode3aActive(bool filter_active)
{
    filter_mode3a_active_ = filter_active;
}

std::string LabelGenerator::filterMode3aValues() const
{
    return filter_mode3a_values_;
}

void LabelGenerator::filterMode3aValues(const std::string &filter_values)
{
    filter_mode3a_values_ = filter_values;
    updateM3AValuesFromStr(filter_mode3a_values_);
}

bool LabelGenerator::filterTIActive() const
{
    return filter_ti_active_;
}

void LabelGenerator::filterTIActive(bool filter_active)
{
    filter_ti_active_ = filter_active;
}

std::string LabelGenerator::filterTIValues() const
{
    return filter_ti_values_;
}

void LabelGenerator::filterTIValues(const std::string &filter_values)
{
    filter_ti_values_ = filter_values;
    updateTIValuesFromStr(filter_ti_values_);
}

bool LabelGenerator::filterTAActive() const
{
    return filter_ta_active_;
}

void LabelGenerator::filterTAActive(bool filter_active)
{
    filter_ta_active_ = filter_active;
}

std::string LabelGenerator::filterTAValues() const
{
    return filter_ta_values_;
}

void LabelGenerator::filterTAValues(const std::string &filter_values)
{
    filter_ta_values_ = filter_values;
    updateTAValuesFromStr(filter_ta_values_);
}

bool LabelGenerator::filterModecMinActive() const
{
    return filter_modec_min_active_;
}

void LabelGenerator::filterModecMinActive(bool value)
{
    filter_modec_min_active_ = value;
}

float LabelGenerator::filterModecMinValue() const
{
    return filter_modec_min_value_;
}

void LabelGenerator::filterModecMinValue(float value)
{
    filter_modec_min_value_ = value;
}

bool LabelGenerator::filterModecMaxActive() const
{
    return filter_modec_max_active_;
}

void LabelGenerator::filterModecMaxActive(bool value)
{
    filter_modec_max_active_ = value;
}

float LabelGenerator::filterModecMaxValue() const
{
    return filter_modec_max_value_;
}

void LabelGenerator::filterModecMaxValue(float value)
{
    filter_modec_max_value_ = value;
}

bool LabelGenerator::filterModecNullWanted() const
{
    return filter_modec_null_wanted_;
}

void LabelGenerator::filterModecNullWanted(bool value)
{
    filter_modec_null_wanted_ = value;
}

void LabelGenerator::checkSubConfigurables()
{
    // nothing to see here
}

void LabelGenerator::checkLabelConfig()
{
    string key;

    for (auto& dbcont_it : dbcont_manager_)
    {
        if (!label_config_.contains(dbcont_it.first)) // create
        {
            label_config_[dbcont_it.first] = json::object();

            json& dbcont_def = label_config_.at(dbcont_it.first);

            for (unsigned int row=0; row < 3; row++)
            {
                for (unsigned int col=0; col < 3; col++)
                {
                    key = to_string(row*3 + col);

                    if (row == 0 && col == 0)
                        dbcont_def[key] = "Best available Identification";
                    else if (row == 0 && col == 1
                             && dbcont_manager_.metaCanGetVariable(dbcont_it.first, DBContent::meta_var_ti_))
                        dbcont_def[key] =
                                dbcont_manager_.metaGetVariable(dbcont_it.first, DBContent::meta_var_ti_).name();
                    else if (row == 0 && col == 2
                             && dbcont_manager_.metaCanGetVariable(dbcont_it.first, DBContent::meta_var_ta_))
                        dbcont_def[key] =
                                dbcont_manager_.metaGetVariable(dbcont_it.first, DBContent::meta_var_ta_).name();
                    else if (row == 1 && col == 0
                             && dbcont_manager_.metaCanGetVariable(dbcont_it.first, DBContent::meta_var_m3a_))
                        dbcont_def[key] =
                                dbcont_manager_.metaGetVariable(dbcont_it.first, DBContent::meta_var_m3a_).name();
                    else if (row == 1 && col == 1
                             && dbcont_manager_.metaCanGetVariable(dbcont_it.first, DBContent::meta_var_mc_))
                        dbcont_def[key] =
                                dbcont_manager_.metaGetVariable(dbcont_it.first, DBContent::meta_var_mc_).name();
                    else if (row == 1 && col == 2
                             && dbcont_manager_.metaCanGetVariable(dbcont_it.first, DBContent::meta_var_datasource_id_))
                        dbcont_def[key] =
                                dbcont_manager_.metaGetVariable(dbcont_it.first, DBContent::meta_var_datasource_id_).name();
                    else if (row == 2 && col == 0
                             && dbcont_manager_.metaCanGetVariable(dbcont_it.first, DBContent::meta_var_ground_speed_))
                        dbcont_def[key] =
                                dbcont_manager_.metaGetVariable(dbcont_it.first, DBContent::meta_var_ground_speed_).name();
                    else if (row == 2 && col == 2
                             && dbcont_manager_.metaCanGetVariable(dbcont_it.first, DBContent::meta_var_timestamp_))
                        dbcont_def[key] =
                                dbcont_manager_.metaGetVariable(dbcont_it.first, DBContent::meta_var_timestamp_).name();
                }
            }
        }
    }
}

LabelDirection LabelGenerator::labelDirection (unsigned int ds_id)
{
    string key = to_string(ds_id);

    if (label_directions_.contains(key))
    {
        unsigned int direction = label_directions_.at(key);
        assert (direction <= 3);
        return LabelDirection(direction);
    }
    else
    {
        unsigned int direction = Number::randomNumber(0, 3.99);
        assert (direction <= 3);
        label_directions_[key] = direction;
        return LabelDirection(direction);
    }
}

float LabelGenerator::labelDirectionAngle (unsigned int ds_id)
{
    LabelDirection direction = labelDirection(ds_id);

    if (direction == LEFT_UP)
        return DEG2RAD * 135.0;
    else if (direction == RIGHT_UP)
        return DEG2RAD * 45.0;
    else if (direction == LEFT_DOWN)
        return DEG2RAD * 225.0;
    else // RIGHT_DOWN
        return DEG2RAD * 315.0;
}


void LabelGenerator::labelDirection (unsigned int ds_id, LabelDirection direction)
{
    label_directions_[to_string(ds_id)] = direction;
}

void LabelGenerator::editLabelContents(const std::string& dbcontent_name)
{
    assert (!label_edit_dialog_);

    label_edit_dialog_.reset(new LabelContentDialog(dbcontent_name, *this));

    connect(label_edit_dialog_.get(), &LabelContentDialog::doneSignal,
            this, &LabelGenerator::editLabelContentsDoneSlot);

    label_edit_dialog_->show();
}

unsigned int LabelGenerator::labelLine (unsigned int ds_id) // returns 0...3
{
    string key = to_string(ds_id);

    if (label_lines_.contains(key))
    {
        unsigned int line = label_lines_.at(key);
        assert (line <= 3);
        return line;
    }
    else
    {
<<<<<<< HEAD
        unsigned int line = 0;
=======
        DataSourceManager& ds_man = COMPASS::instance().dataSourceManager();
        assert (ds_man.hasDBDataSource(ds_id));

        dbContent::DBDataSource& ds = ds_man.dbDataSource(ds_id);

        unsigned int line = 0;

        if (ds.hasAnyNumLoaded())
            line = ds.getFirstLoadedLine();

>>>>>>> 1ec64280
        label_lines_[key] = line;
        return line;
    }
}

void LabelGenerator::labelLine (unsigned int ds_id, unsigned int line)
{
    assert (line <= 3);
    string key = to_string(ds_id);
    label_lines_[key] = line;
}

<<<<<<< HEAD
=======
// updates lines to be label according to available lines with loaded data
void LabelGenerator::updateAvailableLabelLines()
{
    logdbg << "LabelGenerator: updateAvailableLabelLines";

    unsigned int ds_id;
    unsigned int line_id;

    DataSourceManager& ds_man = COMPASS::instance().dataSourceManager();

    bool something_changed {false};

    for (auto& line_it : label_lines_.get<std::map<std::string, unsigned int>>())
    {
        ds_id = std::atoi(line_it.first.c_str());
        line_id = line_it.second;

        if (!ds_man.hasDBDataSource(ds_id)) // check if existing in current db
            continue;

        dbContent::DBDataSource& ds = ds_man.dbDataSource(ds_id);

        if (ds.hasAnyNumLoaded())
        {
            if (ds.hasNumLoaded(line_id)) // check if current line id has data
                continue; // has data in current line
            else // set to first line with data
            {
                labelLine(ds_id, ds.getFirstLoadedLine());
                something_changed = true;
            }
        }
        else // set to first line as default
        {
            labelLine(ds_id, 0);
            something_changed = true;
        }

        logdbg << "LabelGenerator: updateAvailableLabelLines: ds_id " << ds_id
               << " new line " << labelLine(ds_id);
    }

    if (something_changed)
    {
        logdbg << "LabelGenerator: updateAvailableLabelLines: emitting change";
        emit labelLinesChangedSignal();
    }
}

>>>>>>> 1ec64280

void LabelGenerator::editLabelContentsDoneSlot()
{
    loginf << "LabelGenerator: editLabelContentsDoneSlot";

    assert (label_edit_dialog_);
    label_config_ = label_edit_dialog_->labelConfig();

    label_edit_dialog_->close();
    label_edit_dialog_ = nullptr;
}

nlohmann::json LabelGenerator::labelConfig() const
{
    return label_config_;
}

void LabelGenerator::addVariables (const std::string& dbcontent_name, dbContent::VariableSet& read_set)
{
    assert (label_config_.contains(dbcontent_name));

    json& dbcont_def = label_config_.at(dbcontent_name);

    DBContent& db_content = dbcont_manager_.dbContent(dbcontent_name);

    for (auto& var_it : dbcont_def.get<std::map<std::string, std::string>>())
    {
        if (var_it.second == "Best available Identification" || var_it.second == "")
            continue;

        if (!db_content.hasVariable(var_it.second))
        {
            logwrn << "LabelGenerator: addVariables: unknown var '" << var_it.second << "' in " << dbcontent_name;
            continue;
        }

        Variable& var = db_content.variable(var_it.second);
        if (!read_set.hasVariable(var))
            read_set.add(var);
    }
}

bool LabelGenerator::declutterLabels() const
{
    return declutter_labels_;
}

void LabelGenerator::declutterLabels(bool declutter_labels)
{
    declutter_labels_ = declutter_labels;

    if (!declutter_labels_)
        emit labelClearAllSignal(); // since since do not update otherwise - reason unknown

    emit labelOptionsChangedSignal(); // updates
}

bool LabelGenerator::showDeclutteringInfoOnce() const
{
    return show_decluttering_info_once_;
}

void LabelGenerator::showDeclutteringInfoOnce(bool show_decluttering_info_once)
{
    show_decluttering_info_once_ = show_decluttering_info_once;
}

unsigned int LabelGenerator::maxDeclutterlabels() const
{
    return max_declutter_labels_;
}

bool LabelGenerator::filterPrimaryOnlyActive() const
{
    return filter_primary_only_active_;
}

void LabelGenerator::filterPrimaryOnlyActive(bool value)
{
    loginf << "LabelGenerator: filterPrimaryOnlyActive: value " << value;

    filter_primary_only_active_ = value;
}

float LabelGenerator::labelOpacity() const
{
    return label_opacity_;
}

void LabelGenerator::labelOpacity(float label_opacity)
{
    label_opacity_ = label_opacity;
}

float LabelGenerator::labelDistance() const
{
    return label_distance_;
}

void LabelGenerator::labelDistance(float label_distance)
{
    label_distance_ = label_distance;
}

bool LabelGenerator::updateM3AValuesFromStr(const std::string& values)
{
    set<unsigned int> values_tmp;
    vector<string> split_str = String::split(values, ',');
    
    bool ok = true;

    filter_m3a_null_wanted_ = false;

    for (auto& tmp_str : split_str)
    {
        if (String::trim(tmp_str) == "NULL" || String::trim(tmp_str) == "null")
        {
            filter_m3a_null_wanted_ = true;
            continue;
        }

        unsigned int utn_tmp = QString(tmp_str.c_str()).toInt(&ok, 8);

        if (!ok)
        {
            logerr << "DBContentLabelGenerator: updateM3AValuesFromStr: value '" << tmp_str << "' not valid";
            break;
        }

        values_tmp.insert(utn_tmp);
    }

    if (!ok)
        return false;

    filter_m3a_values_set_ = values_tmp;

    return true;
}

bool LabelGenerator::updateTIValuesFromStr(const std::string& values)
{
    set<string> values_tmp;
    vector<string> split_str = String::split(values, ',');

    filter_ti_null_wanted_ = false;

    for (auto& tmp_str : split_str)
    {
        if (String::trim(tmp_str) == "NULL" || String::trim(tmp_str) == "null")
        {
            filter_ti_null_wanted_ = true;
            continue;
        }

        values_tmp.insert(boost::algorithm::to_upper_copy(tmp_str));
    }

    filter_ti_values_set_ = values_tmp;

    return true;
}

bool LabelGenerator::updateTAValuesFromStr(const std::string& values)
{
    set<unsigned int> values_tmp;
    vector<string> split_str = String::split(values, ',');

    bool ok = true;

    filter_ta_null_wanted_ = false;

    for (auto& tmp_str : split_str)
    {
        if (String::trim(tmp_str) == "NULL" || String::trim(tmp_str) == "null")
        {
            filter_ta_null_wanted_ = true;
            continue;
        }

        unsigned int utn_tmp = QString(tmp_str.c_str()).toInt(&ok, 16);

        if (!ok)
        {
            logerr << "DBContentLabelGenerator: updateTAValuesFromStr: value '" << tmp_str << "' not valid";
            break;
        }

        values_tmp.insert(utn_tmp);
    }

    if (!ok)
        return false;

    filter_ta_values_set_ = values_tmp;

    return true;
}

std::string LabelGenerator::getVariableName(const std::string& dbcontent_name, unsigned int key)
{
    assert (key != 0);
    assert (label_config_.contains(dbcontent_name));

    json& dbcont_def = label_config_.at(dbcontent_name);

    if (!dbcont_def.contains(to_string(key)))
        return "";

    string varname = dbcont_def.at(to_string(key));

    return varname;
}

std::string LabelGenerator::getVariableValue(const std::string& dbcontent_name, unsigned int key,
                                             std::shared_ptr<Buffer>& buffer, unsigned int index)
{
    assert (key != 0);
    assert (label_config_.contains(dbcontent_name));

    json& dbcont_def = label_config_.at(dbcontent_name);

    if (!dbcont_def.contains(to_string(key)))
        return "";

    string varname = dbcont_def.at(to_string(key));

    DBContent& db_content = dbcont_manager_.dbContent(dbcontent_name);
    assert (db_content.hasVariable(varname));
    Variable& var = db_content.variable(varname);

    PropertyDataType data_type = var.dataType();
    string value;

    switch (data_type)
    {
    case PropertyDataType::BOOL:
    {
        if (!buffer->has<bool>(varname))
            return "";
        else
        {
            NullableVector<bool>& values = buffer->get<bool>(varname);

            if (values.isNull(index))
                return "";

            if (var.representation() == Variable::Representation::STANDARD)
                value = values.getAsString(index);
            else
                value = var.getAsSpecialRepresentationString(values.get(index));

            return value;
        }

        break;
    }
    case PropertyDataType::CHAR:
    {
        if (!buffer->has<char>(varname))
            return "";
        else
        {
            NullableVector<char>& values = buffer->get<char>(varname);

            if (values.isNull(index))
                return "";

            if (var.representation() == Variable::Representation::STANDARD)
                value = values.getAsString(index);
            else
                value = var.getAsSpecialRepresentationString(values.get(index));

            return value;
        }

        break;
    }
    case PropertyDataType::UCHAR:
    {
        if (!buffer->has<unsigned char>(varname))
            return "";
        else
        {
            NullableVector<unsigned char>& values = buffer->get<unsigned char>(varname);

            if (values.isNull(index))
                return "";

            if (var.representation() == Variable::Representation::STANDARD)
                value = values.getAsString(index);
            else
                value = var.getAsSpecialRepresentationString(values.get(index));

            return value;
        }

        break;
    }
    case PropertyDataType::INT:
    {
        if (!buffer->has<int>(varname))
            return "";
        else
        {
            NullableVector<int>& values = buffer->get<int>(varname);

            if (values.isNull(index))
                return "";

            if (var.representation() == Variable::Representation::STANDARD)
                value = values.getAsString(index);
            else
                value = var.getAsSpecialRepresentationString(values.get(index));

            return value;
        }

        break;
    }
    case PropertyDataType::UINT:
    {
        if (!buffer->has<unsigned int>(varname))
            return "";
        else
        {
            NullableVector<unsigned int>& values = buffer->get<unsigned int>(varname);

            if (values.isNull(index))
                return "";

            if (var.representation() == Variable::Representation::STANDARD)
                value = values.getAsString(index);
            else
                value = var.getAsSpecialRepresentationString(values.get(index));

            return value;
        }

        break;
    }
    case PropertyDataType::LONGINT:
    {
        if (!buffer->has<long int>(varname))
            return "";
        else
        {
            NullableVector<long int>& values = buffer->get<long int>(varname);

            if (values.isNull(index))
                return "";

            if (var.representation() == Variable::Representation::STANDARD)
                value = values.getAsString(index);
            else
                value = var.getAsSpecialRepresentationString(values.get(index));

            return value;
        }

        break;
    }
    case PropertyDataType::ULONGINT:
    {
        if (!buffer->has<unsigned long int>(varname))
            return "";
        else
        {
            NullableVector<unsigned long int>& values = buffer->get<unsigned long int>(varname);

            if (values.isNull(index))
                return "";

            if (var.representation() == Variable::Representation::STANDARD)
                value = values.getAsString(index);
            else
                value = var.getAsSpecialRepresentationString(values.get(index));

            return value;
        }

        break;
    }
    case PropertyDataType::FLOAT:
    {
        if (!buffer->has<float>(varname))
            return "";
        else
        {
            NullableVector<float>& values = buffer->get<float>(varname);

            if (values.isNull(index))
                return "";

            if (var.representation() == Variable::Representation::STANDARD)
                value = values.getAsString(index);
            else
                value = var.getAsSpecialRepresentationString(values.get(index));

            return value;
        }

        break;
    }
    case PropertyDataType::DOUBLE:
    {
        if (!buffer->has<double>(varname))
            return "";
        else
        {
            NullableVector<double>& values = buffer->get<double>(varname);

            if (values.isNull(index))
                return "";

            if (var.representation() == Variable::Representation::STANDARD)
                value = values.getAsString(index);
            else
                value = var.getAsSpecialRepresentationString(values.get(index));

            return value;
        }

        break;
    }
    case PropertyDataType::STRING:
    {
        if (!buffer->has<string>(varname))
            return "";
        else
        {
            NullableVector<string>& values = buffer->get<string>(varname);

            if (values.isNull(index))
                return "";

            value = values.getAsString(index);

            return value;
        }

        break;
    }
    case PropertyDataType::JSON:
    {
        if (!buffer->has<json>(varname))
            return "";
        else
        {
            NullableVector<json>& values = buffer->get<json>(varname);

            if (values.isNull(index))
                return "";

            value = values.getAsString(index);

            return value;
        }

        break;
    }
    case PropertyDataType::TIMESTAMP:
    {
        if (!buffer->has<boost::posix_time::ptime>(varname))
            return "";
        else
        {
            NullableVector<boost::posix_time::ptime>& values = buffer->get<boost::posix_time::ptime>(varname);

            if (values.isNull(index))
                return "";

            assert (var.representation() == Variable::Representation::STANDARD); // only 1 representation
            //value = values.getAsString(index);

            value = Time::toTimeString(values.get(index)); // only display as HH:SS:MM:ZZZ

            return value;
        }

        break;
    }
    default:
        logerr << "LabelGenerator: getVariableValue: impossible for property type "
               << Property::asString(data_type);
        throw std::runtime_error(
                    "LabelGenerator: getVariableValue: impossible property type " +
                    Property::asString(data_type));
    }

}

std::string LabelGenerator::getVariableUnit(const std::string& dbcontent_name, unsigned int key)
{
    assert (key != 0);
    assert (label_config_.contains(dbcontent_name));

    json& dbcont_def = label_config_.at(dbcontent_name);

    if (!dbcont_def.contains(to_string(key)))
        return "";

    string varname = dbcont_def.at(to_string(key));

    DBContent& db_content = dbcont_manager_.dbContent(dbcontent_name);

    assert (db_content.hasVariable(varname));

    return db_content.variable(varname).dimensionUnitStr();
}

}<|MERGE_RESOLUTION|>--- conflicted
+++ resolved
@@ -39,10 +39,7 @@
     registerParameter("label_directions", &label_directions_, json::object());
     registerParameter("label_lines", &label_lines_, json::object());
     registerParameter("label_config", &label_config_, json::object());
-<<<<<<< HEAD
-=======
     registerParameter("label_ds_ids", &label_ds_ids_, json::object());
->>>>>>> 1ec64280
     registerParameter("declutter_labels", &declutter_labels_, true);
     registerParameter("max_declutter_labels", &max_declutter_labels_, 200);
 
@@ -214,69 +211,6 @@
 
     DBContent& db_content = dbcont_manager_.dbContent(dbcontent_name);
 
-<<<<<<< HEAD
-        //        bool calc_vx_vy;
-        //        string var1, var2;
-        //        bool cant_calculate = false;
-        //        double speed_ms;
-
-        //        if (dbcont_manager_.metaVariable(DBContent::meta_var_vx_.name()).existsIn(dbcontent_name)
-        //                && buffer->has<double>(
-        //                    dbcont_manager_.metaVariable(DBContent::meta_var_vx_.name()).getFor(dbcontent_name).name())
-        //                && dbcont_manager_.metaVariable(DBContent::meta_var_vy_.name()).existsIn(dbcontent_name)
-        //                && buffer->has<double>(
-        //                    dbcont_manager_.metaVariable(DBContent::meta_var_vy_.name()).getFor(dbcontent_name).name()))
-        //        {
-        //            // calculate based on vx, vy
-        //            calc_vx_vy = true;
-
-        //            var1 = dbcont_manager_.metaVariable(DBContent::meta_var_vx_.name()).getFor(dbcontent_name).name();
-        //            var2 = dbcont_manager_.metaVariable(DBContent::meta_var_vy_.name()).getFor(dbcontent_name).name();
-        //        }
-        //        else if (dbcont_manager_.metaVariable(DBContent::meta_var_ground_speed_.name()).existsIn(dbcontent_name)
-        //                 && buffer->has<double>(
-        //                     dbcont_manager_.metaVariable(DBContent::meta_var_ground_speed_.name()).getFor(dbcontent_name).name()))
-        //        {
-        //            // calculate based on spd, track angle
-        //            calc_vx_vy = false;
-
-        //            var1 = dbcont_manager_.metaVariable(DBContent::meta_var_ground_speed_.name()).getFor(dbcontent_name).name();
-        //        }
-        //        else
-        //            cant_calculate = true;
-
-        //        if (cant_calculate)
-        //            tmp.push_back(""); // cant
-        //        else
-        //        {
-        //            if (calc_vx_vy)
-        //            {
-        //                NullableVector<double>& vxs = buffer->get<double>(var1);
-        //                NullableVector<double>& vys = buffer->get<double>(var2);
-
-        //                if (!vxs.isNull(buffer_index) && !vys.isNull(buffer_index))
-        //                {
-        //                    speed_ms = sqrt(pow(vxs.get(buffer_index), 2)+pow(vys.get(buffer_index), 2));
-        //                    tmp.push_back(String::doubleToStringPrecision(speed_ms * M_S2KNOTS, 2));
-        //                }
-        //                else
-        //                    tmp.push_back(""); // cant
-        //            }
-        //            else
-        //            {
-        //                NullableVector<double>& speeds = buffer->get<double>(var1);
-
-        //                if (!speeds.isNull(buffer_index))
-        //                {
-        //                    speed_ms = speeds.get(buffer_index);
-        //                    tmp.push_back(String::doubleToStringPrecision(speed_ms, 2)); // should be kts
-        //                }
-        //                else
-        //                    tmp.push_back(""); // cant
-        //            }
-        //        }
-    }
-=======
     std::shared_ptr<Buffer> buffer = buffers.at(dbcontent_name);
     assert (buffer_index < buffer->size());
 
@@ -296,23 +230,9 @@
     set<string> used_varnames;
     {
         using namespace dbContent;
->>>>>>> 1ec64280
 
         Variable& assoc_var = dbcont_manager_.metaGetVariable(dbcontent_name, DBContent::meta_var_associations_);
 
-<<<<<<< HEAD
-    //    Variable* c_d_var {nullptr};
-    //    if (dbcont_manager_.metaCanGetVariable(dbcontent_name, DBContent::meta_var_climb_descent_))
-    //        c_d_var = &dbcont_manager_.metaGetVariable(dbcontent_name, DBContent::meta_var_climb_descent_);
-
-    //    string c_d;
-
-    //    if (c_d_var && buffer->has<unsigned char>(c_d_var->name()) &&
-    //            !buffer->get<unsigned char>(c_d_var->name()).isNull(buffer_index))
-    //        c_d = c_d_var->getAsSpecialRepresentationString((buffer->get<unsigned char>(c_d_var->name()).get(buffer_index)));
-
-    //    tmp.push_back(c_d);
-=======
         Variable* acid_var {nullptr};
         if (dbcont_manager_.metaCanGetVariable(dbcontent_name, DBContent::meta_var_ti_))
             acid_var = &dbcont_manager_.metaGetVariable(dbcontent_name, DBContent::meta_var_ti_);
@@ -324,7 +244,6 @@
         Variable& m3a_var = dbcont_manager_.metaGetVariable(dbcontent_name, DBContent::meta_var_m3a_);
 
         string varname, value, unit;
->>>>>>> 1ec64280
 
         // first row
         // 1x1
@@ -380,13 +299,6 @@
                     && !buffer->get<string>(acid_var->name()).isNull(buffer_index))
             {
 
-<<<<<<< HEAD
-    //    if (dbcontent_name == "CAT062" && buffer->has<string>(DBContent::var_cat062_wtc_.name())
-    //            && !buffer->get<string>(DBContent::var_cat062_wtc_.name()).isNull(buffer_index))
-    //        tmp.push_back(buffer->get<string>(DBContent::var_cat062_wtc_.name()).get(buffer_index));
-    //    else
-    //        tmp.push_back("");
-=======
                 value = buffer->get<string>(acid_var->name()).get(buffer_index);
                 value.erase(std::remove(value.begin(), value.end(), ' '), value.end());
             }
@@ -396,7 +308,6 @@
         tmp.push_back(varname);
         tmp.push_back(value);
         tmp.push_back(unit);
->>>>>>> 1ec64280
 
         unsigned int index;
 
@@ -801,12 +712,9 @@
         NullableVector<unsigned int>& ds_id_vec = buffer->get<unsigned int> (ds_id_var.name());
         assert (!ds_id_vec.isNull(index));
 
-<<<<<<< HEAD
-=======
         if (!labelWanted(ds_id_vec.get(index)))
             return false;
 
->>>>>>> 1ec64280
         if (labelLine(ds_id_vec.get(index)) != line_vec.get(index))
             return false;
     }
@@ -872,22 +780,6 @@
         NullableVector<string>* cs_fpl_vec {nullptr}; // only set in cat062
 
         if (dbcont_name == "CAT062")
-<<<<<<< HEAD
-        {
-            assert (dbcont_manager_.canGetVariable(dbcont_name, DBContent::var_cat062_callsign_fpl_));
-
-            cs_fpl_var = &dbcont_manager_.getVariable(dbcont_name, DBContent::var_cat062_callsign_fpl_);
-
-            assert (buffer->has<string> (cs_fpl_var->name()));
-            cs_fpl_vec = &buffer->get<string> (cs_fpl_var->name());
-        }
-
-        if (acid_vec.isNull(index))
-        {
-            if (!filter_ti_null_wanted_
-                    || (cs_fpl_vec != nullptr ? cs_fpl_vec->isNull(index) : false))
-                return false; // null not wanted
-=======
         {
             assert (dbcont_manager_.canGetVariable(dbcont_name, DBContent::var_cat062_callsign_fpl_));
 
@@ -907,7 +799,6 @@
                 && (cs_fpl_vec != nullptr ? cs_fpl_vec->isNull(index) : true)) // null or not found
         {
             return filter_ti_null_wanted_;
->>>>>>> 1ec64280
         }
         else
         {
@@ -915,25 +806,9 @@
 
             if (!acid_vec.isNull(index))
             {
-<<<<<<< HEAD
-                if (acid_vec.get(index).find(val_it) != std::string::npos)
-=======
                 for (auto& val_it : filter_ti_values_set_)
->>>>>>> 1ec64280
                 {
                     if (acid_vec.get(index).find(val_it) != std::string::npos)
-                    {
-                        found = true;
-                        break;
-                    }
-                }
-            }
-
-            if (cs_fpl_vec && !cs_fpl_vec->isNull(index))
-            {
-                for (auto& val_it : filter_ti_values_set_)
-                {
-                    if (cs_fpl_vec->get(index).find(val_it) != std::string::npos)
                     {
                         found = true;
                         break;
@@ -1272,9 +1147,6 @@
     }
     else
     {
-<<<<<<< HEAD
-        unsigned int line = 0;
-=======
         DataSourceManager& ds_man = COMPASS::instance().dataSourceManager();
         assert (ds_man.hasDBDataSource(ds_id));
 
@@ -1285,7 +1157,6 @@
         if (ds.hasAnyNumLoaded())
             line = ds.getFirstLoadedLine();
 
->>>>>>> 1ec64280
         label_lines_[key] = line;
         return line;
     }
@@ -1298,8 +1169,6 @@
     label_lines_[key] = line;
 }
 
-<<<<<<< HEAD
-=======
 // updates lines to be label according to available lines with loaded data
 void LabelGenerator::updateAvailableLabelLines()
 {
@@ -1349,7 +1218,6 @@
     }
 }
 
->>>>>>> 1ec64280
 
 void LabelGenerator::editLabelContentsDoneSlot()
 {
