/*
 * This file is part of OpenATS COMPASS.
 *
 * COMPASS is free software: you can redistribute it and/or modify
 * it under the terms of the GNU General Public License as published by
 * the Free Software Foundation, either version 3 of the License, or
 * (at your option) any later version.
 *
 * COMPASS is distributed in the hope that it will be useful,
 * but WITHOUT ANY WARRANTY; without even the implied warranty of
 * MERCHANTABILITY or FITNESS FOR A PARTICULAR PURPOSE.  See the
 * GNU General Public License for more details.

 * You should have received a copy of the GNU General Public License
 * along with COMPASS. If not, see <http://www.gnu.org/licenses/>.
 */

#include "sqliteconnection.h"
#include "sqliteprepare.h"
#include "sqlitereader.h"
#include "sqliteinstance.h"

#include "buffer.h"
#include "dbcommand.h"
#include "dbcommandlist.h"
#include "dbinterface.h"
#include "dbresult.h"
#include "dbtableinfo.h"
#include "logger.h"
#include "property.h"
#include "util/timeconv.h"

#include <QApplication>

#include <cstring>

using namespace std;
using namespace Utils;

/**
 */
SQLiteConnection::SQLiteConnection(SQLiteInstance* instance,
                                   sqlite3* db_handle, 
                                   bool verbose)
:   DBConnection(instance, verbose)
,   db_handle_  (db_handle)
{
    assert(db_handle);
}

/**
 */
SQLiteConnection::~SQLiteConnection()
{
    if (connected())
        disconnect();
}

/**
 */
std::shared_ptr<DBScopedPrepare> SQLiteConnection::prepareStatement(const std::string& statement, 
                                                                    bool begin_transaction)
{
    return std::shared_ptr<DBScopedPrepare>(new SQLiteScopedPrepare(db_handle_, statement, begin_transaction));
}

/**
 */
std::shared_ptr<DBScopedReader> SQLiteConnection::createReader(const std::shared_ptr<DBCommand>& select_cmd, 
                                                               size_t offset, 
                                                               size_t chunk_size)
{
    return std::shared_ptr<DBScopedReader>(new SQLiteScopedReader(db_handle_, select_cmd, offset, chunk_size));
}

/**
 */
Result SQLiteConnection::connect_impl()
{
    //nothing to do, instance handles connect => just pass open status
    bool is_open = instance()->dbOpen();
    if (!is_open)
        return Result::failed("could not connect to closed database");
    
    return Result::succeeded();
}

/**
 */
void SQLiteConnection::disconnect_impl()
{
    //nothing to do, instance handles disconnect
}

/**
 */
Result SQLiteConnection::exportFile_impl(const std::string& file_name)
{
    assert (connected());

    string tmp_sql = "VACUUM INTO '"+file_name+"';";

    char* sErrMsg = 0;
    bool ok = sqlite3_exec(db_handle_, tmp_sql.c_str(), NULL, NULL, &sErrMsg) == SQLITE_OK;

<<<<<<< HEAD
    return Result(ok, sErrMsg);
}

/**
 */
Result SQLiteConnection::executeSQL_impl(const std::string& sql, 
                                         DBResult* result, 
                                         bool fetch_result_buffer)
=======
void SQLiteConnection::bindVariable(unsigned int index, int value)
{
    logdbg << "SQLiteConnection: bindVariable: index " << index << " value '" << value << "'";
    sqlite3_bind_int(statement_, index, value);
}
void SQLiteConnection::bindVariable(unsigned int index, double value)
{
    logdbg << "SQLiteConnection: bindVariable: index " << index << " value '" << value << "'";
    sqlite3_bind_double(statement_, index, value);
}
void SQLiteConnection::bindVariable(unsigned int index, const std::string& value)
{
    logdbg << "SQLiteConnection: bindVariable: index " << index << " value '" << value << "'";
    sqlite3_bind_text(statement_, index, value.c_str(), -1, SQLITE_TRANSIENT);
}

void SQLiteConnection::bindVariable(unsigned int index, long value)
{
    logdbg << "SQLiteConnection: bindVariable: index " << index << " value '" << value << "'";
    sqlite3_bind_int64(statement_, index, value);
}

void SQLiteConnection::bindVariableNull(unsigned int index)
{
    sqlite3_bind_null(statement_, index);
}

std::shared_ptr<DBResult> SQLiteConnection::execute(const DBCommand& command)
{
    std::shared_ptr<DBResult> dbresult(new DBResult());
    std::string sql = command.get();

    if (command.resultList().size() > 0)  // data should be returned
    {
        std::shared_ptr<Buffer> buffer(new Buffer(command.resultList()));
        dbresult->buffer(buffer);
        logdbg << "SQLiteConnection: execute: executing";
        execute(sql, buffer);
    }
    else
    {
        logdbg << "SQLiteConnection: execute: executing";
        execute(sql);
    }

    logdbg << "SQLiteConnection: execute: end";

    return dbresult;
}

std::shared_ptr<DBResult> SQLiteConnection::execute(const DBCommandList& command_list)
{
    std::shared_ptr<DBResult> dbresult(new DBResult());

    unsigned int num_commands = command_list.getNumCommands();

    if (command_list.getResultList().size() > 0)  // data should be returned
    {
        std::shared_ptr<Buffer> buffer(new Buffer(command_list.getResultList()));
        dbresult->buffer(buffer);

        for (unsigned int cnt = 0; cnt < num_commands; cnt++)
            execute(command_list.getCommandString(cnt), buffer);
    }
    else
    {
        for (unsigned int cnt = 0; cnt < num_commands; cnt++)
            execute(command_list.getCommandString(cnt));
    }
    logdbg << "SQLiteConnection: execute: end";

    return dbresult;
}

void SQLiteConnection::execute(const std::string& command)
{
    logdbg << "SQLiteConnection: execute";

    int result;

    prepareStatement(command.c_str());
    result = sqlite3_step(statement_);

    if (result != SQLITE_DONE)
    {
        logerr << "SQLiteConnection: execute: problem while stepping the result: " << result << " "
               << sqlite3_errmsg(db_handle_);
        throw std::runtime_error("SQLiteConnection: execute: problem while stepping the result");
    }

    finalizeStatement();
}

void SQLiteConnection::execute(const std::string& command, std::shared_ptr<Buffer> buffer)
{
    logdbg << "SQLiteConnection: execute";

    assert(buffer);
    unsigned int num_properties = 0;

    const PropertyList& list = buffer->properties();
    num_properties = list.size();

    unsigned int cnt = buffer->size();

    int result;

    prepareStatement(command.c_str());

    // Now step throught the result lines
    for (result = sqlite3_step(statement_); result == SQLITE_ROW; result = sqlite3_step(statement_))
    {
        readRowIntoBuffer(list, num_properties, buffer, cnt);
        cnt++;
    }

    if (result != SQLITE_DONE)
    {
        logerr << "SQLiteConnection: execute: problem while stepping the result: " << result << " "
               << sqlite3_errmsg(db_handle_);
        throw std::runtime_error("SQLiteConnection: execute: problem while stepping the result");
    }

    logdbg << "SQLiteConnection: execute: buffer size " << buffer->size();

    finalizeStatement();
}

void SQLiteConnection::readRowIntoBuffer(const PropertyList& list, unsigned int num_properties,
                                         std::shared_ptr<Buffer> buffer, unsigned int index)
{
    logdbg << "SQLiteConnection: readRowIntoBuffer: num_properties " << num_properties;

    for (unsigned int cnt = 0; cnt < num_properties; cnt++)
    {
        const Property& prop = list.at(cnt);

        switch (prop.dataType())
        {
            case PropertyDataType::BOOL:
                if (sqlite3_column_type(statement_, cnt) != SQLITE_NULL)
                {
                    logdbg << "SQLiteConnection: readRowIntoBuffer: bool index " << index
                           << " property '" << prop.name()
                           << "' value " << static_cast<bool>(sqlite3_column_int(statement_, cnt));

                    buffer->get<bool>(prop.name())
                            .set(index, static_cast<bool>(sqlite3_column_int(statement_, cnt)));
                }
                else
                    logdbg << "SQLiteConnection: readRowIntoBuffer: bool index " << index
                           << " property '" << prop.name() << " is null";
                break;
            case PropertyDataType::UCHAR:
                if (sqlite3_column_type(statement_, cnt) != SQLITE_NULL)
                {
                    logdbg << "SQLiteConnection: readRowIntoBuffer: unsigned char index " << index
                           << " property '" << prop.name()
                           << "' value " << (int) static_cast<unsigned char>(sqlite3_column_int(statement_, cnt));

                    buffer->get<unsigned char>(prop.name())
                            .set(index,
                                 static_cast<unsigned char>(sqlite3_column_int(statement_, cnt)));
                }
                else
                    logdbg << "SQLiteConnection: readRowIntoBuffer: unsigned char index " << index
                           << " property '" << prop.name() << " is null";

                break;
            case PropertyDataType::CHAR:
                if (sqlite3_column_type(statement_, cnt) != SQLITE_NULL)
                {
                    logdbg << "SQLiteConnection: readRowIntoBuffer: char index " << index
                           << " property '" << prop.name()
                           << "' value " << (int)static_cast<char>(sqlite3_column_int(statement_, cnt));

                    buffer->get<char>(prop.name())
                            .set(index, static_cast<char>(sqlite3_column_int(statement_, cnt)));
                }
                else
                    logdbg << "SQLiteConnection: readRowIntoBuffer: char index " << index
                           << " property '" << prop.name() << " is null";
                break;
            case PropertyDataType::INT:
                if (sqlite3_column_type(statement_, cnt) != SQLITE_NULL)
                {
                    logdbg << "SQLiteConnection: readRowIntoBuffer: int index " << index
                           << " property '" << prop.name()
                           << "' value " << static_cast<int>(sqlite3_column_int(statement_, cnt));

                    buffer->get<int>(prop.name())
                            .set(index, static_cast<int>(sqlite3_column_int(statement_, cnt)));
                }
                else
                    logdbg << "SQLiteConnection: readRowIntoBuffer: int index " << index
                           << " property '" << prop.name() << " is null";
                break;
            case PropertyDataType::UINT:
                if (sqlite3_column_type(statement_, cnt) != SQLITE_NULL)
                {
                    logdbg << "SQLiteConnection: readRowIntoBuffer: unsigned int index " << index
                           << " property '" << prop.name()
                           << "' value " << static_cast<unsigned int>(sqlite3_column_int(statement_, cnt));

                    buffer->get<unsigned int>(prop.name())
                            .set(index, static_cast<unsigned int>(sqlite3_column_int(statement_, cnt)));
                }
                else
                    logdbg << "SQLiteConnection: readRowIntoBuffer: unsigned int index " << index
                           << " property '" << prop.name() << " is null";
                break;
            case PropertyDataType::LONGINT:
                if (sqlite3_column_type(statement_, cnt) != SQLITE_NULL)
                {
                    logdbg << "SQLiteConnection: readRowIntoBuffer: int index " << index
                           << " property '" << prop.name()
                           << "' value " << sqlite3_column_int64(statement_, cnt);

                    buffer->get<long>(prop.name())
                            .set(index, sqlite3_column_int64(statement_, cnt));
                }
                else
                    logdbg << "SQLiteConnection: readRowIntoBuffer: int index " << index
                           << " property '" << prop.name() << " is null";
                break;
            case PropertyDataType::ULONGINT:
                if (sqlite3_column_type(statement_, cnt) != SQLITE_NULL)
                {
                    logdbg << "SQLiteConnection: readRowIntoBuffer: unsigned int index " << index
                           << " property '" << prop.name()
                           << "' value " << static_cast<unsigned long>(sqlite3_column_int64(statement_, cnt));

                    buffer->get<unsigned long>(prop.name())
                            .set(index, static_cast<unsigned long>(sqlite3_column_int64(statement_, cnt)));
                }
                else
                    logdbg << "SQLiteConnection: readRowIntoBuffer: unsigned int index " << index
                           << " property '" << prop.name() << " is null";
                break;
            case PropertyDataType::FLOAT:
                if (sqlite3_column_type(statement_, cnt) != SQLITE_NULL)
                {
                    logdbg << "SQLiteConnection: readRowIntoBuffer: float index " << index
                           << " property '" << prop.name()
                           << "' value " << static_cast<float>(sqlite3_column_double(statement_, cnt));

                    buffer->get<float>(prop.name())
                            .set(index, static_cast<float>(sqlite3_column_double(statement_, cnt)));
                }
                else
                    logdbg << "SQLiteConnection: readRowIntoBuffer: float index " << index
                           << " property '" << prop.name() << " is null";
                break;
            case PropertyDataType::DOUBLE:
                if (sqlite3_column_type(statement_, cnt) != SQLITE_NULL)
                {
                    logdbg << "SQLiteConnection: readRowIntoBuffer: double index " << index
                           << " property '" << prop.name()
                           << "' value " << static_cast<double>(sqlite3_column_double(statement_, cnt));

                    buffer->get<double>(prop.name())
                            .set(index, static_cast<double>(sqlite3_column_double(statement_, cnt)));
                }
                else
                    logdbg << "SQLiteConnection: readRowIntoBuffer: double index " << index
                           << " property '" << prop.name() << " is null";
                break;
            case PropertyDataType::STRING:
                if (sqlite3_column_type(statement_, cnt) != SQLITE_NULL)
                {
                    logdbg << "SQLiteConnection: readRowIntoBuffer: string index " << index
                           << " property '" << prop.name()
                           << "' value "
                           << std::string(reinterpret_cast<const char*>(sqlite3_column_text(statement_, cnt)));

                    buffer->get<std::string>(prop.name())
                            .set(index, std::string(reinterpret_cast<const char*>(
                                                        sqlite3_column_text(statement_, cnt))));
                }
                else
                    logdbg << "SQLiteConnection: readRowIntoBuffer: string index " << index
                           << " property '" << prop.name() << " is null";
                break;
            case PropertyDataType::JSON:
                if (sqlite3_column_type(statement_, cnt) != SQLITE_NULL)
                {
                    logdbg << "SQLiteConnection: readRowIntoBuffer: json index " << index
                           << " property '" << prop.name()
                           << "' value "
                           << std::string(reinterpret_cast<const char*>(sqlite3_column_text(statement_, cnt)));

                    buffer->get<nlohmann::json>(prop.name())
                            .set(index, nlohmann::json::parse(std::string(reinterpret_cast<const char*>(
                                                        sqlite3_column_text(statement_, cnt)))));
                }
                else
                    logdbg << "SQLiteConnection: readRowIntoBuffer: string index " << index
                           << " property '" << prop.name() << " is null";
                break;
            case PropertyDataType::TIMESTAMP:
                if (sqlite3_column_type(statement_, cnt) != SQLITE_NULL)
                {
                    logdbg << "SQLiteConnection: readRowIntoBuffer: unsigned int index " << index
                           << " property '" << prop.name()
                           << "' value " << Time::toStringLong(
                                  static_cast<unsigned long>(sqlite3_column_int64(statement_, cnt)));

                    buffer->get<boost::posix_time::ptime>(prop.name())
                            .set(index, Time::fromLong(static_cast<unsigned long>(sqlite3_column_int64(statement_, cnt))));
                }
                else
                    logdbg << "SQLiteConnection: readRowIntoBuffer: unsigned int index " << index
                           << " property '" << prop.name() << " is null";
                break;
            default:
                logerr << "SQLiteConnection: readRowIntoBuffer: unknown property type";
                throw std::runtime_error(
                            "SQLiteConnection: readRowIntoBuffer: unknown property type");
                break;
        }
    }
}

void SQLiteConnection::prepareStatement(const std::string& sql)
{
    logdbg << "SQLiteConnection: prepareStatement: sql '" << sql << "'";
    int result;
    const char* remaining_sql;

    // Prepare the select statement
    remaining_sql = NULL;
    result = sqlite3_prepare_v2(db_handle_, sql.c_str(), sql.size(), &statement_, &remaining_sql);
    if (result != SQLITE_OK)
    {
        logerr << "SQLiteConnection: execute: error " << result << " "
               << sqlite3_errmsg(db_handle_);
        sqlite3_close(db_handle_);
        throw std::runtime_error("SQLiteConnection: execute: error");
    }

    if (remaining_sql && *remaining_sql != '\0')
    {
        logerr << "SQLiteConnection: execute: there was unparsed sql text: " << remaining_sql;
        throw std::runtime_error("SQLiteConnection: execute: there was unparsed sql text");
    }
}
void SQLiteConnection::finalizeStatement() { sqlite3_finalize(statement_); }

void SQLiteConnection::prepareCommand(const std::shared_ptr<DBCommand> command)
{
    assert(prepared_command_ == 0);
    assert(command);

    prepared_command_ = command;
    prepared_command_done_ = false;

    prepareStatement(command->get().c_str());
}
std::pair<std::shared_ptr<DBResult>, bool> SQLiteConnection::stepPreparedCommand(unsigned int max_results)
{
    assert(prepared_command_);
    assert(!prepared_command_done_);

    std::string sql = prepared_command_->get();
    assert(prepared_command_->resultList().size() > 0);  // data should be returned

    std::shared_ptr<Buffer> buffer(new Buffer(prepared_command_->resultList()));
    assert(buffer->size() == 0);
    std::shared_ptr<DBResult> dbresult(new DBResult(buffer));

    unsigned int num_properties = buffer->properties().size();
    const PropertyList& list = buffer->properties();

    unsigned int cnt = 0;
    int result;
    bool done = true;
    bool last_one = false;

    max_results--;

    // Now step throught the result lines
    for (result = sqlite3_step(statement_); result == SQLITE_ROW; result = sqlite3_step(statement_))
    {
        readRowIntoBuffer(list, num_properties, buffer, cnt);

        if (buffer->size())  // 0 == 1 otherwise
            assert(buffer->size() == cnt + 1);

        if (max_results != 0 && cnt >= max_results)
        {
            done = false;
            break;
        }

        ++cnt;
    }

    if (result != SQLITE_ROW && result != SQLITE_DONE)
    {
        logerr << "SQLiteConnection: stepPreparedCommand: problem while stepping the result: "
               << result << " " << sqlite3_errmsg(db_handle_);
        throw std::runtime_error(
                    "SQLiteConnection: stepPreparedCommand: problem while stepping the result");
    }

    assert(buffer->size() <= max_results + 1);  // because of max_results--

    if (result == SQLITE_DONE || buffer->size() == 0 || done)
    {
        assert(done);
        logdbg << "SQLiteConnection: stepPreparedCommand: reading done";
        prepared_command_done_ = true;

        last_one = true;
    }

    return {dbresult, last_one};
}
void SQLiteConnection::finalizeCommand()
>>>>>>> 6dc73f1d
{
    //@TODO
    return Result::failed("not yet implemented");
}

/**
 */
bool SQLiteConnection::executeCmd_impl(const std::string& command, 
                                       const PropertyList* properties, 
                                       DBResult* result)
{
<<<<<<< HEAD
    //@TODO
    return false;
=======
    logdbg << "SQLiteConnection: getTableInfo";

    std::map<std::string, DBTableInfo> info;

    for (auto it : getTableList())
    {
        logdbg << "SQLiteConnection: getTableInfo: table " << it;
        info.insert(std::pair<std::string, DBTableInfo>(it, getColumnList(it)));
    }

    return info;
>>>>>>> 6dc73f1d
}

/**
 */
ResultT<std::vector<std::string>> SQLiteConnection::getTableList_impl()
{
    std::vector<std::string> tables;

    DBCommand command;
    command.set("SELECT name FROM sqlite_master WHERE type='table' ORDER BY name DESC;");
    // command.set ("SELECT name FROM sqlite_master WHERE name != 'sqlite_sequence' ORDER BY name  DESC;");

    PropertyList list;
    list.addProperty("name", PropertyDataType::STRING);
    command.list(list);

    std::shared_ptr<DBResult> result = execute(command);
    if (result->hasError())
        return ResultT<std::vector<std::string>>::failed(result->error());
    if (!result->buffer() || !result->containsData())
        return ResultT<std::vector<std::string>>::failed("table list could not be retrieved");

    assert(result->containsData());
    std::shared_ptr<Buffer> buffer = result->buffer();

    unsigned int size = buffer->size();

    loginf << "SQLiteConnection: getTableList: buffer size " << size;

    std::string table_name;

    for (unsigned int cnt = 0; cnt < size; cnt++)
    {
        table_name = buffer->get<std::string>("name").get(cnt);

        if (table_name.find("sqlite") != std::string::npos)  // ignore sqlite system tables
            continue;

        tables.push_back(buffer->get<std::string>("name").get(cnt));
    }

<<<<<<< HEAD
    return ResultT<std::vector<std::string>>::succeeded(tables);
}
=======
    return tables;
}

DBTableInfo SQLiteConnection::getColumnList(
        const std::string& table)  // buffer of column name string, data type
{
    logdbg << "SQLiteConnection: getColumnList: table " << table;

    DBTableInfo table_info(table);

    DBCommand command;
    command.set("PRAGMA table_info(" + table + ")");

    // int cid, string name, string type,int notnull, string dflt_value, int pk

    PropertyList list;
    list.addProperty("cid", PropertyDataType::INT);
    list.addProperty("name", PropertyDataType::STRING);
    list.addProperty("type", PropertyDataType::STRING);
    list.addProperty("notnull", PropertyDataType::INT);
    list.addProperty("dfltvalue", PropertyDataType::STRING);
    list.addProperty("pk", PropertyDataType::INT);

    command.list(list);

    std::shared_ptr<DBResult> result = execute(command);
    assert(result->containsData());
    std::shared_ptr<Buffer> buffer = result->buffer();

    logdbg << "SQLiteConnection: getColumnList: table " << table << " col size " << buffer->size();

    for (unsigned int cnt = 0; cnt < buffer->size(); cnt++)
    {
        assert(buffer->has<std::string>("type"));

        std::string data_type = buffer->get<std::string>("type").get(cnt);

        if (data_type == "BOOLEAN")
            data_type = "BOOL";
        else if (data_type == "TEXT")
            data_type = "STRING";
        else if (data_type == "REAL")
            data_type = "DOUBLE";
        else if (data_type == "INTEGER")
            data_type = "INT";

        assert(buffer->has<std::string>("name"));
        assert(buffer->has<int>("pk"));
        assert(buffer->has<int>("notnull"));

        table_info.addColumn(buffer->get<std::string>("name").get(cnt), data_type,
                             buffer->get<int>("pk").get(cnt) > 0,
                             !buffer->get<int>("notnull").get(cnt), "");
    }

    return table_info;
}

void SQLiteConnection::generateSubConfigurable(const std::string& class_id,
                                               const std::string& instance_id)
{
    throw std::runtime_error("SQLiteConnection: generateSubConfigurable: unknown class_id " + class_id);
}

std::string SQLiteConnection::status() const
{
    if (db_opened_)
        return "Ready";
    else
        return "Not connected";
}
>>>>>>> 6dc73f1d
<|MERGE_RESOLUTION|>--- conflicted
+++ resolved
@@ -103,7 +103,6 @@
     char* sErrMsg = 0;
     bool ok = sqlite3_exec(db_handle_, tmp_sql.c_str(), NULL, NULL, &sErrMsg) == SQLITE_OK;
 
-<<<<<<< HEAD
     return Result(ok, sErrMsg);
 }
 
@@ -112,427 +111,6 @@
 Result SQLiteConnection::executeSQL_impl(const std::string& sql, 
                                          DBResult* result, 
                                          bool fetch_result_buffer)
-=======
-void SQLiteConnection::bindVariable(unsigned int index, int value)
-{
-    logdbg << "SQLiteConnection: bindVariable: index " << index << " value '" << value << "'";
-    sqlite3_bind_int(statement_, index, value);
-}
-void SQLiteConnection::bindVariable(unsigned int index, double value)
-{
-    logdbg << "SQLiteConnection: bindVariable: index " << index << " value '" << value << "'";
-    sqlite3_bind_double(statement_, index, value);
-}
-void SQLiteConnection::bindVariable(unsigned int index, const std::string& value)
-{
-    logdbg << "SQLiteConnection: bindVariable: index " << index << " value '" << value << "'";
-    sqlite3_bind_text(statement_, index, value.c_str(), -1, SQLITE_TRANSIENT);
-}
-
-void SQLiteConnection::bindVariable(unsigned int index, long value)
-{
-    logdbg << "SQLiteConnection: bindVariable: index " << index << " value '" << value << "'";
-    sqlite3_bind_int64(statement_, index, value);
-}
-
-void SQLiteConnection::bindVariableNull(unsigned int index)
-{
-    sqlite3_bind_null(statement_, index);
-}
-
-std::shared_ptr<DBResult> SQLiteConnection::execute(const DBCommand& command)
-{
-    std::shared_ptr<DBResult> dbresult(new DBResult());
-    std::string sql = command.get();
-
-    if (command.resultList().size() > 0)  // data should be returned
-    {
-        std::shared_ptr<Buffer> buffer(new Buffer(command.resultList()));
-        dbresult->buffer(buffer);
-        logdbg << "SQLiteConnection: execute: executing";
-        execute(sql, buffer);
-    }
-    else
-    {
-        logdbg << "SQLiteConnection: execute: executing";
-        execute(sql);
-    }
-
-    logdbg << "SQLiteConnection: execute: end";
-
-    return dbresult;
-}
-
-std::shared_ptr<DBResult> SQLiteConnection::execute(const DBCommandList& command_list)
-{
-    std::shared_ptr<DBResult> dbresult(new DBResult());
-
-    unsigned int num_commands = command_list.getNumCommands();
-
-    if (command_list.getResultList().size() > 0)  // data should be returned
-    {
-        std::shared_ptr<Buffer> buffer(new Buffer(command_list.getResultList()));
-        dbresult->buffer(buffer);
-
-        for (unsigned int cnt = 0; cnt < num_commands; cnt++)
-            execute(command_list.getCommandString(cnt), buffer);
-    }
-    else
-    {
-        for (unsigned int cnt = 0; cnt < num_commands; cnt++)
-            execute(command_list.getCommandString(cnt));
-    }
-    logdbg << "SQLiteConnection: execute: end";
-
-    return dbresult;
-}
-
-void SQLiteConnection::execute(const std::string& command)
-{
-    logdbg << "SQLiteConnection: execute";
-
-    int result;
-
-    prepareStatement(command.c_str());
-    result = sqlite3_step(statement_);
-
-    if (result != SQLITE_DONE)
-    {
-        logerr << "SQLiteConnection: execute: problem while stepping the result: " << result << " "
-               << sqlite3_errmsg(db_handle_);
-        throw std::runtime_error("SQLiteConnection: execute: problem while stepping the result");
-    }
-
-    finalizeStatement();
-}
-
-void SQLiteConnection::execute(const std::string& command, std::shared_ptr<Buffer> buffer)
-{
-    logdbg << "SQLiteConnection: execute";
-
-    assert(buffer);
-    unsigned int num_properties = 0;
-
-    const PropertyList& list = buffer->properties();
-    num_properties = list.size();
-
-    unsigned int cnt = buffer->size();
-
-    int result;
-
-    prepareStatement(command.c_str());
-
-    // Now step throught the result lines
-    for (result = sqlite3_step(statement_); result == SQLITE_ROW; result = sqlite3_step(statement_))
-    {
-        readRowIntoBuffer(list, num_properties, buffer, cnt);
-        cnt++;
-    }
-
-    if (result != SQLITE_DONE)
-    {
-        logerr << "SQLiteConnection: execute: problem while stepping the result: " << result << " "
-               << sqlite3_errmsg(db_handle_);
-        throw std::runtime_error("SQLiteConnection: execute: problem while stepping the result");
-    }
-
-    logdbg << "SQLiteConnection: execute: buffer size " << buffer->size();
-
-    finalizeStatement();
-}
-
-void SQLiteConnection::readRowIntoBuffer(const PropertyList& list, unsigned int num_properties,
-                                         std::shared_ptr<Buffer> buffer, unsigned int index)
-{
-    logdbg << "SQLiteConnection: readRowIntoBuffer: num_properties " << num_properties;
-
-    for (unsigned int cnt = 0; cnt < num_properties; cnt++)
-    {
-        const Property& prop = list.at(cnt);
-
-        switch (prop.dataType())
-        {
-            case PropertyDataType::BOOL:
-                if (sqlite3_column_type(statement_, cnt) != SQLITE_NULL)
-                {
-                    logdbg << "SQLiteConnection: readRowIntoBuffer: bool index " << index
-                           << " property '" << prop.name()
-                           << "' value " << static_cast<bool>(sqlite3_column_int(statement_, cnt));
-
-                    buffer->get<bool>(prop.name())
-                            .set(index, static_cast<bool>(sqlite3_column_int(statement_, cnt)));
-                }
-                else
-                    logdbg << "SQLiteConnection: readRowIntoBuffer: bool index " << index
-                           << " property '" << prop.name() << " is null";
-                break;
-            case PropertyDataType::UCHAR:
-                if (sqlite3_column_type(statement_, cnt) != SQLITE_NULL)
-                {
-                    logdbg << "SQLiteConnection: readRowIntoBuffer: unsigned char index " << index
-                           << " property '" << prop.name()
-                           << "' value " << (int) static_cast<unsigned char>(sqlite3_column_int(statement_, cnt));
-
-                    buffer->get<unsigned char>(prop.name())
-                            .set(index,
-                                 static_cast<unsigned char>(sqlite3_column_int(statement_, cnt)));
-                }
-                else
-                    logdbg << "SQLiteConnection: readRowIntoBuffer: unsigned char index " << index
-                           << " property '" << prop.name() << " is null";
-
-                break;
-            case PropertyDataType::CHAR:
-                if (sqlite3_column_type(statement_, cnt) != SQLITE_NULL)
-                {
-                    logdbg << "SQLiteConnection: readRowIntoBuffer: char index " << index
-                           << " property '" << prop.name()
-                           << "' value " << (int)static_cast<char>(sqlite3_column_int(statement_, cnt));
-
-                    buffer->get<char>(prop.name())
-                            .set(index, static_cast<char>(sqlite3_column_int(statement_, cnt)));
-                }
-                else
-                    logdbg << "SQLiteConnection: readRowIntoBuffer: char index " << index
-                           << " property '" << prop.name() << " is null";
-                break;
-            case PropertyDataType::INT:
-                if (sqlite3_column_type(statement_, cnt) != SQLITE_NULL)
-                {
-                    logdbg << "SQLiteConnection: readRowIntoBuffer: int index " << index
-                           << " property '" << prop.name()
-                           << "' value " << static_cast<int>(sqlite3_column_int(statement_, cnt));
-
-                    buffer->get<int>(prop.name())
-                            .set(index, static_cast<int>(sqlite3_column_int(statement_, cnt)));
-                }
-                else
-                    logdbg << "SQLiteConnection: readRowIntoBuffer: int index " << index
-                           << " property '" << prop.name() << " is null";
-                break;
-            case PropertyDataType::UINT:
-                if (sqlite3_column_type(statement_, cnt) != SQLITE_NULL)
-                {
-                    logdbg << "SQLiteConnection: readRowIntoBuffer: unsigned int index " << index
-                           << " property '" << prop.name()
-                           << "' value " << static_cast<unsigned int>(sqlite3_column_int(statement_, cnt));
-
-                    buffer->get<unsigned int>(prop.name())
-                            .set(index, static_cast<unsigned int>(sqlite3_column_int(statement_, cnt)));
-                }
-                else
-                    logdbg << "SQLiteConnection: readRowIntoBuffer: unsigned int index " << index
-                           << " property '" << prop.name() << " is null";
-                break;
-            case PropertyDataType::LONGINT:
-                if (sqlite3_column_type(statement_, cnt) != SQLITE_NULL)
-                {
-                    logdbg << "SQLiteConnection: readRowIntoBuffer: int index " << index
-                           << " property '" << prop.name()
-                           << "' value " << sqlite3_column_int64(statement_, cnt);
-
-                    buffer->get<long>(prop.name())
-                            .set(index, sqlite3_column_int64(statement_, cnt));
-                }
-                else
-                    logdbg << "SQLiteConnection: readRowIntoBuffer: int index " << index
-                           << " property '" << prop.name() << " is null";
-                break;
-            case PropertyDataType::ULONGINT:
-                if (sqlite3_column_type(statement_, cnt) != SQLITE_NULL)
-                {
-                    logdbg << "SQLiteConnection: readRowIntoBuffer: unsigned int index " << index
-                           << " property '" << prop.name()
-                           << "' value " << static_cast<unsigned long>(sqlite3_column_int64(statement_, cnt));
-
-                    buffer->get<unsigned long>(prop.name())
-                            .set(index, static_cast<unsigned long>(sqlite3_column_int64(statement_, cnt)));
-                }
-                else
-                    logdbg << "SQLiteConnection: readRowIntoBuffer: unsigned int index " << index
-                           << " property '" << prop.name() << " is null";
-                break;
-            case PropertyDataType::FLOAT:
-                if (sqlite3_column_type(statement_, cnt) != SQLITE_NULL)
-                {
-                    logdbg << "SQLiteConnection: readRowIntoBuffer: float index " << index
-                           << " property '" << prop.name()
-                           << "' value " << static_cast<float>(sqlite3_column_double(statement_, cnt));
-
-                    buffer->get<float>(prop.name())
-                            .set(index, static_cast<float>(sqlite3_column_double(statement_, cnt)));
-                }
-                else
-                    logdbg << "SQLiteConnection: readRowIntoBuffer: float index " << index
-                           << " property '" << prop.name() << " is null";
-                break;
-            case PropertyDataType::DOUBLE:
-                if (sqlite3_column_type(statement_, cnt) != SQLITE_NULL)
-                {
-                    logdbg << "SQLiteConnection: readRowIntoBuffer: double index " << index
-                           << " property '" << prop.name()
-                           << "' value " << static_cast<double>(sqlite3_column_double(statement_, cnt));
-
-                    buffer->get<double>(prop.name())
-                            .set(index, static_cast<double>(sqlite3_column_double(statement_, cnt)));
-                }
-                else
-                    logdbg << "SQLiteConnection: readRowIntoBuffer: double index " << index
-                           << " property '" << prop.name() << " is null";
-                break;
-            case PropertyDataType::STRING:
-                if (sqlite3_column_type(statement_, cnt) != SQLITE_NULL)
-                {
-                    logdbg << "SQLiteConnection: readRowIntoBuffer: string index " << index
-                           << " property '" << prop.name()
-                           << "' value "
-                           << std::string(reinterpret_cast<const char*>(sqlite3_column_text(statement_, cnt)));
-
-                    buffer->get<std::string>(prop.name())
-                            .set(index, std::string(reinterpret_cast<const char*>(
-                                                        sqlite3_column_text(statement_, cnt))));
-                }
-                else
-                    logdbg << "SQLiteConnection: readRowIntoBuffer: string index " << index
-                           << " property '" << prop.name() << " is null";
-                break;
-            case PropertyDataType::JSON:
-                if (sqlite3_column_type(statement_, cnt) != SQLITE_NULL)
-                {
-                    logdbg << "SQLiteConnection: readRowIntoBuffer: json index " << index
-                           << " property '" << prop.name()
-                           << "' value "
-                           << std::string(reinterpret_cast<const char*>(sqlite3_column_text(statement_, cnt)));
-
-                    buffer->get<nlohmann::json>(prop.name())
-                            .set(index, nlohmann::json::parse(std::string(reinterpret_cast<const char*>(
-                                                        sqlite3_column_text(statement_, cnt)))));
-                }
-                else
-                    logdbg << "SQLiteConnection: readRowIntoBuffer: string index " << index
-                           << " property '" << prop.name() << " is null";
-                break;
-            case PropertyDataType::TIMESTAMP:
-                if (sqlite3_column_type(statement_, cnt) != SQLITE_NULL)
-                {
-                    logdbg << "SQLiteConnection: readRowIntoBuffer: unsigned int index " << index
-                           << " property '" << prop.name()
-                           << "' value " << Time::toStringLong(
-                                  static_cast<unsigned long>(sqlite3_column_int64(statement_, cnt)));
-
-                    buffer->get<boost::posix_time::ptime>(prop.name())
-                            .set(index, Time::fromLong(static_cast<unsigned long>(sqlite3_column_int64(statement_, cnt))));
-                }
-                else
-                    logdbg << "SQLiteConnection: readRowIntoBuffer: unsigned int index " << index
-                           << " property '" << prop.name() << " is null";
-                break;
-            default:
-                logerr << "SQLiteConnection: readRowIntoBuffer: unknown property type";
-                throw std::runtime_error(
-                            "SQLiteConnection: readRowIntoBuffer: unknown property type");
-                break;
-        }
-    }
-}
-
-void SQLiteConnection::prepareStatement(const std::string& sql)
-{
-    logdbg << "SQLiteConnection: prepareStatement: sql '" << sql << "'";
-    int result;
-    const char* remaining_sql;
-
-    // Prepare the select statement
-    remaining_sql = NULL;
-    result = sqlite3_prepare_v2(db_handle_, sql.c_str(), sql.size(), &statement_, &remaining_sql);
-    if (result != SQLITE_OK)
-    {
-        logerr << "SQLiteConnection: execute: error " << result << " "
-               << sqlite3_errmsg(db_handle_);
-        sqlite3_close(db_handle_);
-        throw std::runtime_error("SQLiteConnection: execute: error");
-    }
-
-    if (remaining_sql && *remaining_sql != '\0')
-    {
-        logerr << "SQLiteConnection: execute: there was unparsed sql text: " << remaining_sql;
-        throw std::runtime_error("SQLiteConnection: execute: there was unparsed sql text");
-    }
-}
-void SQLiteConnection::finalizeStatement() { sqlite3_finalize(statement_); }
-
-void SQLiteConnection::prepareCommand(const std::shared_ptr<DBCommand> command)
-{
-    assert(prepared_command_ == 0);
-    assert(command);
-
-    prepared_command_ = command;
-    prepared_command_done_ = false;
-
-    prepareStatement(command->get().c_str());
-}
-std::pair<std::shared_ptr<DBResult>, bool> SQLiteConnection::stepPreparedCommand(unsigned int max_results)
-{
-    assert(prepared_command_);
-    assert(!prepared_command_done_);
-
-    std::string sql = prepared_command_->get();
-    assert(prepared_command_->resultList().size() > 0);  // data should be returned
-
-    std::shared_ptr<Buffer> buffer(new Buffer(prepared_command_->resultList()));
-    assert(buffer->size() == 0);
-    std::shared_ptr<DBResult> dbresult(new DBResult(buffer));
-
-    unsigned int num_properties = buffer->properties().size();
-    const PropertyList& list = buffer->properties();
-
-    unsigned int cnt = 0;
-    int result;
-    bool done = true;
-    bool last_one = false;
-
-    max_results--;
-
-    // Now step throught the result lines
-    for (result = sqlite3_step(statement_); result == SQLITE_ROW; result = sqlite3_step(statement_))
-    {
-        readRowIntoBuffer(list, num_properties, buffer, cnt);
-
-        if (buffer->size())  // 0 == 1 otherwise
-            assert(buffer->size() == cnt + 1);
-
-        if (max_results != 0 && cnt >= max_results)
-        {
-            done = false;
-            break;
-        }
-
-        ++cnt;
-    }
-
-    if (result != SQLITE_ROW && result != SQLITE_DONE)
-    {
-        logerr << "SQLiteConnection: stepPreparedCommand: problem while stepping the result: "
-               << result << " " << sqlite3_errmsg(db_handle_);
-        throw std::runtime_error(
-                    "SQLiteConnection: stepPreparedCommand: problem while stepping the result");
-    }
-
-    assert(buffer->size() <= max_results + 1);  // because of max_results--
-
-    if (result == SQLITE_DONE || buffer->size() == 0 || done)
-    {
-        assert(done);
-        logdbg << "SQLiteConnection: stepPreparedCommand: reading done";
-        prepared_command_done_ = true;
-
-        last_one = true;
-    }
-
-    return {dbresult, last_one};
-}
-void SQLiteConnection::finalizeCommand()
->>>>>>> 6dc73f1d
 {
     //@TODO
     return Result::failed("not yet implemented");
@@ -544,22 +122,8 @@
                                        const PropertyList* properties, 
                                        DBResult* result)
 {
-<<<<<<< HEAD
     //@TODO
     return false;
-=======
-    logdbg << "SQLiteConnection: getTableInfo";
-
-    std::map<std::string, DBTableInfo> info;
-
-    for (auto it : getTableList())
-    {
-        logdbg << "SQLiteConnection: getTableInfo: table " << it;
-        info.insert(std::pair<std::string, DBTableInfo>(it, getColumnList(it)));
-    }
-
-    return info;
->>>>>>> 6dc73f1d
 }
 
 /**
@@ -600,80 +164,5 @@
 
         tables.push_back(buffer->get<std::string>("name").get(cnt));
     }
-
-<<<<<<< HEAD
     return ResultT<std::vector<std::string>>::succeeded(tables);
-}
-=======
-    return tables;
-}
-
-DBTableInfo SQLiteConnection::getColumnList(
-        const std::string& table)  // buffer of column name string, data type
-{
-    logdbg << "SQLiteConnection: getColumnList: table " << table;
-
-    DBTableInfo table_info(table);
-
-    DBCommand command;
-    command.set("PRAGMA table_info(" + table + ")");
-
-    // int cid, string name, string type,int notnull, string dflt_value, int pk
-
-    PropertyList list;
-    list.addProperty("cid", PropertyDataType::INT);
-    list.addProperty("name", PropertyDataType::STRING);
-    list.addProperty("type", PropertyDataType::STRING);
-    list.addProperty("notnull", PropertyDataType::INT);
-    list.addProperty("dfltvalue", PropertyDataType::STRING);
-    list.addProperty("pk", PropertyDataType::INT);
-
-    command.list(list);
-
-    std::shared_ptr<DBResult> result = execute(command);
-    assert(result->containsData());
-    std::shared_ptr<Buffer> buffer = result->buffer();
-
-    logdbg << "SQLiteConnection: getColumnList: table " << table << " col size " << buffer->size();
-
-    for (unsigned int cnt = 0; cnt < buffer->size(); cnt++)
-    {
-        assert(buffer->has<std::string>("type"));
-
-        std::string data_type = buffer->get<std::string>("type").get(cnt);
-
-        if (data_type == "BOOLEAN")
-            data_type = "BOOL";
-        else if (data_type == "TEXT")
-            data_type = "STRING";
-        else if (data_type == "REAL")
-            data_type = "DOUBLE";
-        else if (data_type == "INTEGER")
-            data_type = "INT";
-
-        assert(buffer->has<std::string>("name"));
-        assert(buffer->has<int>("pk"));
-        assert(buffer->has<int>("notnull"));
-
-        table_info.addColumn(buffer->get<std::string>("name").get(cnt), data_type,
-                             buffer->get<int>("pk").get(cnt) > 0,
-                             !buffer->get<int>("notnull").get(cnt), "");
-    }
-
-    return table_info;
-}
-
-void SQLiteConnection::generateSubConfigurable(const std::string& class_id,
-                                               const std::string& instance_id)
-{
-    throw std::runtime_error("SQLiteConnection: generateSubConfigurable: unknown class_id " + class_id);
-}
-
-std::string SQLiteConnection::status() const
-{
-    if (db_opened_)
-        return "Ready";
-    else
-        return "Not connected";
-}
->>>>>>> 6dc73f1d
+}