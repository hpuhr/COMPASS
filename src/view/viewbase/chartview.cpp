
#include "chartview.h"
#include <logger.h>

#include <QRubberBand>
#include <QChart>
#include <QAreaSeries>
#include <QLineSeries>
#include <QXYSeries>

const QColor ChartView::SelectionColor = Qt::red;

/**
 */
ChartView::ChartView(QtCharts::QChart* chart, SelectionStyle sel_style, QWidget* parent)
:   QChartView(chart, parent)
,   sel_style_(sel_style)
{
    createDisplayElements(chart);
}

/**
 */
ChartView::~ChartView() = default;

/**
 * Convert from local widget coordinates to chart coordinates.
 */
QPointF ChartView::widgetToChart(const QPointF& pos) const
{
    // view->mapToScene: widget (view) coordinates -> scene coordinates
    QPointF scene_pos = mapToScene(QPoint(static_cast<int>(pos.x()), static_cast<int>(pos.y())));
    // chart->mapFromScene: scene coordinates -> chart item coordinates
    QPointF chart_item_pos = chart()->mapFromScene(scene_pos);
    // chart->mapToValue: chart item coordinates -> value in a given series.
    QPointF p = chart()->mapToValue(chart_item_pos);

    return p;
}

/**
 * Convert from chart coordinates to local widget coordinates.
 */
QPointF ChartView::widgetFromChart(const QPointF& pos) const
{
    QPointF p = chart()->mapToPosition(pos); // widget pos

    return p;
}

/**
 * Creates the needed display elements.
 */
void ChartView::createDisplayElements(QtCharts::QChart* chart)
{
    if (sel_style_ == SelectionStyle::SeriesArea)
    {
        //add a selection box
        auto selection_box_lower = new QtCharts::QLineSeries;
        auto selection_box_upper = new QtCharts::QLineSeries;

        QBrush b;
        b.setColor(SelectionColor);
        b.setStyle(Qt::BrushStyle::SolidPattern);
        
        QPen p(Qt::red);
        p.setStyle(Qt::PenStyle::DashLine);

        selection_box_ = new QtCharts::QAreaSeries(selection_box_upper, selection_box_lower);
        selection_box_->setBrush(b);
        selection_box_->setPen(p);

        updateSelectionBox(QRectF());

        chart->addSeries(selection_box_);

        //note: attaching the axis should be called after adding the series to the chart
        selection_box_->attachAxis(chart->axisX());
        selection_box_->attachAxis(chart->axisY());
    }
    else if (sel_style_ == SelectionStyle::SeriesLines)
    {
        QPen p(Qt::red);
        p.setStyle(Qt::PenStyle::DashLine);

        selection_lines_ = new QtCharts::QLineSeries;
        selection_lines_->setUseOpenGL(true);
        selection_lines_->setPen(p);
        
        updateSelectionLines(QRectF());

        chart->addSeries(selection_lines_);

        //note: attaching the axis should be called after adding the series to the chart
        selection_lines_->attachAxis(chart->axisX());
        selection_lines_->attachAxis(chart->axisY());
    }
    else //SelectionStyle::RubberBand
    {
        rubber_band_.reset(new QRubberBand(QRubberBand::Rectangle, viewport()));
    
        QPalette pal;
        pal.setBrush(QPalette::Highlight, QBrush(SelectionColor));
        rubber_band_->setPalette(pal);
        
        updateRubberBand(QRectF());
    }
}

/**
 * Updates the QtCharts based selection.
 */
void ChartView::updateSelectionBox(const QRectF& region)
{
    if (!selection_box_)
        return;

    selection_box_->lowerSeries()->clear();
    selection_box_->upperSeries()->clear();

    if (region.isEmpty() || !enable_selection_)
    {
        if (!data_bounds_.isEmpty())
        {
            selection_box_->lowerSeries()->append(data_bounds_.left() , data_bounds_.top()   );
            selection_box_->lowerSeries()->append(data_bounds_.right(), data_bounds_.top()   );
            selection_box_->upperSeries()->append(data_bounds_.left() , data_bounds_.bottom());
            selection_box_->upperSeries()->append(data_bounds_.right(), data_bounds_.bottom());
        }

        selection_box_->hide();

        return;
    }

    selection_box_->lowerSeries()->append(region.left() , region.top()   );
    selection_box_->lowerSeries()->append(region.right(), region.top()   );
    selection_box_->upperSeries()->append(region.left() , region.bottom());
    selection_box_->upperSeries()->append(region.right(), region.bottom());

    //@TODO: implement SelectionStyle

    selection_box_->show();
}

/**
 * 
 */
void ChartView::updateSelectionLines(const QRectF& region)
{
    if (!selection_lines_)
        return;

    selection_lines_->clear();

    auto configLines =  [ & ] (const QRectF& r) 
    {
        selection_lines_->append(r.left() , r.top());
        selection_lines_->append(r.right(), r.top()   );
        selection_lines_->append(r.right(), r.bottom());
        selection_lines_->append(r.left() , r.bottom());
        selection_lines_->append(r.left() , r.top());
    };

    if (region.isEmpty() || !enable_selection_)
    {
        if (!data_bounds_.isEmpty())
            configLines(data_bounds_);

        std::cout << "HIDE selection box" << std::endl;

        selection_lines_->hide();

        return;
    }

    std::cout << "SHOW selection box" << std::endl;

    configLines(region);

    selection_lines_->show();
}

/**
 * Updates the QRubberBand based selection.
 */
void ChartView::updateRubberBand(const QRectF& region)
{
    if (!rubber_band_)
        return;

    if (region.isEmpty() || !enable_selection_)
    {
        rubber_band_->hide();
        return;
    }

    if (selection_style_ == SelectionStyle::XY || !chart())
    {
        rubber_band_->setGeometry(region.toRect());
    }
    else 
    {
        auto x0 = region.left();
        auto x1 = region.right();
        auto y0 = this->chart()->plotArea().top();
        auto y1 = this->chart()->plotArea().bottom();
        rubber_band_->setGeometry(QRectF(x0, y0, x1 - x0, y1 - y0).toRect());
    }
    
    rubber_band_->show();
}

/**
 * Reacts on tool changes.
 * Override for more specific behaviour.
 */
void ChartView::onToolChanged()
{
    //end the selection if the tool has been changed
    endSelection();
}

/**
 * Sets the data bounds (used for QtCharts based selection box)
 */
void ChartView::setDataBounds(const QRectF& r)
{
    data_bounds_ = r;
}

/**
 * Starts a new selection (will also enable the selection for display).
 */
void ChartView::beginSelection(const QRectF& r_widget,
                               const QRectF& r_chart)
{
    enable_selection_ = true;
    updateSelection(r_widget, r_chart);
}

/**
 * Starts a new selection using ANY two points (will also enable the selection for display).
 */
void ChartView::beginSelection(const QPointF& p1_widget, 
                               const QPointF& p2_widget, 
                               const QPointF& p1_chart, 
                               const QPointF& p2_chart)
{
    enable_selection_ = true;
    updateSelection(p1_widget, p2_widget, p1_chart, p2_chart);
}

/**
 * Updates the current selection region.
 */
void ChartView::updateSelection(const QRectF& r_widget,
                                const QRectF& r_chart)
{
    selected_region_widget_ = r_widget;
    selected_region_chart_  = r_chart;

    update();
    this->viewport()->repaint();
}

/**
 * Updates the current selection region using ANY two points.
 */
void ChartView::updateSelection(const QPointF& p1_widget, 
                                const QPointF& p2_widget, 
                                const QPointF& p1_chart, 
                                const QPointF& p2_chart)
{
    auto rectFromPoints = [ & ] (const QPointF& p1, const QPointF& p2) 
    {
        QPointF p_min {std::min(p1.x(), p2.x()), std::min(p1.y(), p2.y())};
        QPointF p_max {std::max(p1.x(), p2.x()), std::max(p1.y(), p2.y())};

        return QRectF(p_min, p_max);
    };

    updateSelection(rectFromPoints(p1_widget, p2_widget), 
                    rectFromPoints(p1_chart , p2_chart ));
}

/**
 * Empties the current selection region.
 */
void ChartView::clearSelection()
{
    updateSelection(QRectF(), QRectF());
}

/**
 * Ends the current selection (will also disable the selection for display)
 */
void ChartView::endSelection()
{
    enable_selection_ = false;
    clearSelection();
}

/**
 */
bool ChartView::isSelectionEnabled() const
{
    return enable_selection_;
}

/**
 * Can be used to react on series mouse clicks.
 * By default the click will be forwarded to the mouse press handler.
 */
void ChartView::seriesPressedSlot(const QPointF& point)
{
    QPointF p = widgetFromChart(point); // widget pos

    logdbg << "ChartView: seriesPressedSlot: x " << point.x() << " y " << point.y();

    //forward to handler method
    handleMousePress(Qt::LeftButton, p);
}

/**
 * Can be used to react on series mouse clicks.
 * By default the click will be forwarded to the mouse release handler.
 */
void ChartView::seriesReleasedSlot(const QPointF& point)
{
    QPointF p = widgetFromChart(point); // widget pos

    logdbg << "ChartView: seriesReleasedSlot: x " << point.x() << " y " << point.y();

    //forward to handler method
    handleMouseRelease(Qt::LeftButton, p, false);
}

/**
 */
void ChartView::mousePressEvent(QMouseEvent* event)
{
    logdbg << "ChartView: mousePressEvent: BUTTON = " << event->button() << " BUTTONS = " << event->buttons();

    //forward to handler method
    if (handleMousePress(event->button(), event->pos()))
    {
        event->accept();
        return;
    }
    QChartView::mousePressEvent(event);
}

/**
 */
void ChartView::mouseMoveEvent(QMouseEvent* event)
{
    logdbg << "ChartView: mouseMoveEvent: BUTTON = " << event->button() << " BUTTONS = " << event->buttons();

    //forward to handler method
    if (handleMouseMove(event->buttons(), event->pos()))
    {
        event->accept();
        return;
    }
    QChartView::mouseMoveEvent(event);
}

/**
 */
void ChartView::mouseReleaseEvent(QMouseEvent* event)
{
    logdbg << "ChartView: mouseReleaseEvent: BUTTON = " << event->button() << " BUTTONS = " << event->buttons();

    //forward to handler method
    if (handleMouseRelease(event->button(), event->pos(), true))
    {
        event->accept();
        return;
    }
    QChartView::mouseReleaseEvent(event);
}

/**
 */
void ChartView::paintEvent(QPaintEvent *e)
{
    //call base
    QChartView::paintEvent(e);

<<<<<<< HEAD
    if (sel_style_ == SelectionStyle::SeriesArea)
        updateSelectionBox(selected_region_chart_);
    else if (sel_style_ == SelectionStyle::SeriesLines)
        updateSelectionLines(selected_region_chart_);
    else //SelectionStyle::RubberBand
        updateRubberBand(selected_region_widget_);
=======
    //update selection display
#ifdef USE_CHART_SERIES_BASED_SELECTION_BOX
    updateSelectionBox(selected_region_chart_);
#else
    updateRubberBand(selected_region_widget_);
#endif
}

/**
 */
void ChartView::addLegendOnlyItem(const QString& name, const QColor& color)
{
    if (!chart())
        return;

    QtCharts::QLineSeries* series = new QtCharts::QLineSeries;
    series->setName(name);
    series->setColor(color);
    series->show();

    chart()->addSeries(series);
>>>>>>> 7e200ea7
}<|MERGE_RESOLUTION|>--- conflicted
+++ resolved
@@ -388,20 +388,12 @@
     //call base
     QChartView::paintEvent(e);
 
-<<<<<<< HEAD
     if (sel_style_ == SelectionStyle::SeriesArea)
         updateSelectionBox(selected_region_chart_);
     else if (sel_style_ == SelectionStyle::SeriesLines)
         updateSelectionLines(selected_region_chart_);
     else //SelectionStyle::RubberBand
         updateRubberBand(selected_region_widget_);
-=======
-    //update selection display
-#ifdef USE_CHART_SERIES_BASED_SELECTION_BOX
-    updateSelectionBox(selected_region_chart_);
-#else
-    updateRubberBand(selected_region_widget_);
-#endif
 }
 
 /**
@@ -417,5 +409,4 @@
     series->show();
 
     chart()->addSeries(series);
->>>>>>> 7e200ea7
 }