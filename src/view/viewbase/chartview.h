
#pragma once

#include <QChartView>

#include <memory>

class QRubberBand;

namespace QtCharts
{
    class QChart;
    class QAreaSeries;
    class QLineSeries;
}

/**
 * Base chart view, encapsulating common features such as rectangle selection and reaction on tool changes.
 */
class ChartView : public QtCharts::QChartView
{
    Q_OBJECT
public:
    enum class SelectionStyle
    {
<<<<<<< HEAD
        RubberBand = 0,
        SeriesArea, 
        SeriesLines //gl accelerated lines
    };

    ChartView(QtCharts::QChart* chart, SelectionStyle sel_style, QWidget* parent = nullptr);
=======
        XY = 0,
        X
    };

    ChartView(QtCharts::QChart* chart, QWidget* parent = nullptr);
>>>>>>> 7e200ea7
    virtual ~ChartView();

    void setSelectionStyle(SelectionStyle style) { selection_style_ = style; }
    void setDataBounds(const QRectF& r);

    void addLegendOnlyItem(const QString& name, const QColor& color); 

    virtual void onToolChanged();

public slots:
    virtual void seriesPressedSlot(const QPointF& point);
    virtual void seriesReleasedSlot(const QPointF& point);

protected:
    virtual void paintEvent(QPaintEvent *e) override final;
    virtual void mousePressEvent(QMouseEvent* event) override final;
    virtual void mouseMoveEvent(QMouseEvent* event) override final;
    virtual void mouseReleaseEvent(QMouseEvent* event) override final;

    virtual bool handleMousePress(Qt::MouseButtons buttons, const QPointF& widget_pos) = 0;
    virtual bool handleMouseRelease(Qt::MouseButtons buttons, const QPointF& widget_pos, bool update_pos) = 0;
    virtual bool handleMouseMove(Qt::MouseButtons buttons, const QPointF& widget_pos) = 0;

    QPointF widgetToChart(const QPointF& pos) const;
    QPointF widgetFromChart(const QPointF& pos) const;

    const QRectF& selectedChartRegion() const { return selected_region_chart_; }
    void beginSelection(const QRectF& r_widget,
                        const QRectF& r_chart);
    void beginSelection(const QPointF& p1_widget, 
                        const QPointF& p2_widget, 
                        const QPointF& p1_chart, 
                        const QPointF& p2_chart);
    void updateSelection(const QRectF& r_widget,
                         const QRectF& r_chart);
    void updateSelection(const QPointF& p1_widget, 
                         const QPointF& p2_widget, 
                         const QPointF& p1_chart, 
                         const QPointF& p2_chart);
    void endSelection();

    bool isSelectionEnabled() const;

private:
    void createDisplayElements(QtCharts::QChart* chart);

    void clearSelection();
    void updateSelectionBox(const QRectF& region);
    void updateSelectionLines(const QRectF& region);
    void updateRubberBand(const QRectF& region);

    static const QColor SelectionColor;

    SelectionStyle               sel_style_;
    QRectF                       data_bounds_;
    QRectF                       selected_region_widget_;
    QRectF                       selected_region_chart_;
    std::unique_ptr<QRubberBand> rubber_band_;
    QtCharts::QAreaSeries*       selection_box_    = nullptr;
    QtCharts::QLineSeries*       selection_lines_  = nullptr;
    bool                         enable_selection_ = false;
    SelectionStyle               selection_style_  = SelectionStyle::XY;
};<|MERGE_RESOLUTION|>--- conflicted
+++ resolved
@@ -23,20 +23,12 @@
 public:
     enum class SelectionStyle
     {
-<<<<<<< HEAD
         RubberBand = 0,
         SeriesArea, 
         SeriesLines //gl accelerated lines
     };
 
     ChartView(QtCharts::QChart* chart, SelectionStyle sel_style, QWidget* parent = nullptr);
-=======
-        XY = 0,
-        X
-    };
-
-    ChartView(QtCharts::QChart* chart, QWidget* parent = nullptr);
->>>>>>> 7e200ea7
     virtual ~ChartView();
 
     void setSelectionStyle(SelectionStyle style) { selection_style_ = style; }
