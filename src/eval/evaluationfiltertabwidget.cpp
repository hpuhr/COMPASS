--- conflicted
+++ resolved
@@ -22,14 +22,8 @@
 EvaluationFilterTabWidget::EvaluationFilterTabWidget(EvaluationCalculator& calculator)
     : QWidget(nullptr), calculator_(calculator)
 {
-<<<<<<< HEAD
-    QHBoxLayout* main_layout = new QHBoxLayout();
-    QGridLayout* layout = new QGridLayout();
-=======
     QFormLayout* form_layout = new QFormLayout;
     form_layout->setFormAlignment(Qt::AlignLeft | Qt::AlignTop);
-
->>>>>>> add36aa9
 
     use_filter_check_ = new QCheckBox ();
     connect(use_filter_check_, &QCheckBox::clicked, this, &EvaluationFilterTabWidget::toggleUseFiltersSlot);
