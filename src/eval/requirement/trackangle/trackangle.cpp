/*
 * This file is part of OpenATS COMPASS.
 *
 * COMPASS is free software: you can redistribute it and/or modify
 * it under the terms of the GNU General Public License as published by
 * the Free Software Foundation, either version 3 of the License, or
 * (at your option) any later version.
 *
 * COMPASS is distributed in the hope that it will be useful,
 * but WITHOUT ANY WARRANTY; without even the implied warranty of
 * MERCHANTABILITY or FITNESS FOR A PARTICULAR PURPOSE.  See the
 * GNU General Public License for more details.

 * You should have received a copy of the GNU General Public License
 * along with COMPASS. If not, see <http://www.gnu.org/licenses/>.
 */

#include "eval/requirement/trackangle/trackangle.h"
#include "eval/results/trackangle/trackanglesingle.h"
#include "evaluationdata.h"
#include "evaluationmanager.h"
#include "logger.h"
#include "util/stringconv.h"
#include "util/timeconv.h"
#include "sectorlayer.h"
#include "util/number.h"
#include "global.h"

#include <ogr_spatialref.h>

#include <algorithm>
#include <cmath>

using namespace std;
using namespace Utils;
using namespace boost::posix_time;

namespace EvaluationRequirement
{

TrackAngle::TrackAngle(
        const std::string& name, const std::string& short_name, const std::string& group_name,
        float prob, COMPARISON_TYPE prob_check_type, EvaluationManager& eval_man,
                    float threshold, bool use_minimum_speed, float minimum_speed,
        COMPARISON_TYPE threshold_value_check_type, bool failed_values_of_interest)
    : Base(name, short_name, group_name, prob, prob_check_type, eval_man),
      threshold_(threshold),
      use_minimum_speed_(use_minimum_speed), minimum_speed_(minimum_speed),
      threshold_value_check_type_(threshold_value_check_type),
      failed_values_of_interest_(failed_values_of_interest)
{

}
float TrackAngle::threshold() const
{
    return threshold_;
}

bool TrackAngle::useMinimumSpeed() const
{
    return use_minimum_speed_;
}

float TrackAngle::minimumSpeed() const
{
    return minimum_speed_;
}

COMPARISON_TYPE TrackAngle::thresholdValueCheckType() const
{
    return threshold_value_check_type_;
}

bool TrackAngle::failedValuesOfInterest() const
{
    return failed_values_of_interest_;
}

std::shared_ptr<EvaluationRequirementResult::Single> TrackAngle::evaluate (
        const EvaluationTargetData& target_data, std::shared_ptr<Base> instance,
        const SectorLayer& sector_layer)
{
    logdbg << "EvaluationRequirementTrackAngle '" << name_ << "': evaluate: utn " << target_data.utn_
           << " threshold_percent " << threshold_
           << " threshold_value_check_type " << threshold_value_check_type_;

    time_duration max_ref_time_diff = Time::partialSeconds(eval_man_.maxRefTimeDiff());

    const std::multimap<ptime, unsigned int>& tst_data = target_data.tstData();

    unsigned int num_pos {0};
    unsigned int num_no_ref {0};
    unsigned int num_pos_outside {0};
    unsigned int num_pos_inside {0};
    unsigned int num_pos_ref_spd_low {0};
    unsigned int num_no_tst_value {0};
    unsigned int num_comp_failed {0};
    unsigned int num_comp_passed {0};

    typedef EvaluationRequirementResult::SingleTrackAngle Result;
    typedef EvaluationDetail                              Detail;
    typedef Result::EvaluationDetails                     Details;
    Details details;

    ptime timestamp;

    OGRSpatialReference wgs84;
    wgs84.SetWellKnownGeogCS("WGS84");

    OGRSpatialReference local;

    std::unique_ptr<OGRCoordinateTransformation> ogr_geo2cart;

    EvaluationTargetPosition tst_pos;

    bool is_inside;
    EvaluationTargetPosition ref_pos;
    bool ok;

    EvaluationTargetVelocity ref_spd;
    double ref_trackangle_deg, tst_trackangle_deg;
    float trackangle_min_diff;

    bool comp_passed;

    unsigned int num_trackangle_comp {0};
    string comment;

    vector<double> values; // track angle diff percentage

    bool skip_no_data_details = eval_man_.reportSkipNoDataDetails();

    bool has_ground_bit;
    bool ground_bit_set;

<<<<<<< HEAD
=======
    double min_speed_ms = minimum_speed_ * KNOTS2M_S;

    auto addDetail = [ & ] (const ptime& ts,
                            const EvaluationTargetPosition& tst_pos,
                            const boost::optional<EvaluationTargetPosition>& ref_pos,
                            const QVariant& pos_inside,
                            const QVariant& offset,
                            const QVariant& check_passed,
                            const QVariant& num_pos,
                            const QVariant& num_no_ref,
                            const QVariant& num_pos_inside,
                            const QVariant& num_pos_outside,
                            const QVariant& num_comp_failed,
                            const QVariant& num_comp_passed,
                            const std::string& comment)
    {
        details.push_back(Detail(ts, tst_pos).setValue(Result::DetailPosInside, pos_inside.isValid() ? pos_inside : "false")
                                             .setValue(Result::DetailOffset, offset.isValid() ? offset : 0.0f)
                                             .setValue(Result::DetailCheckPassed, check_passed)
                                             .setValue(Result::DetailNumPos, num_pos)
                                             .setValue(Result::DetailNumNoRef, num_no_ref)
                                             .setValue(Result::DetailNumInside, num_pos_inside)
                                             .setValue(Result::DetailNumOutside, num_pos_outside)
                                             .setValue(Result::DetailNumCheckFailed, num_comp_failed)
                                             .setValue(Result::DetailNumCheckPassed, num_comp_passed)
                                             .addPosition(ref_pos)
                                             .generalComment(comment));
    };

>>>>>>> 67afafdd
    for (const auto& tst_id : tst_data)
    {
        ++num_pos;

        timestamp = tst_id.first;
        tst_pos = target_data.tstPosForTime(timestamp);

        comp_passed = false;

        if (!target_data.hasRefDataForTime (timestamp, max_ref_time_diff))
        {
            if (!skip_no_data_details)
<<<<<<< HEAD
                details.push_back({timestamp, tst_pos,
                                   false, {}, // has_ref_pos, ref_pos
                                   {}, {}, comp_passed, // pos_inside, value, check_passed
                                   {}, {}, {}, // value_ref, value_tst, speed_ref
                                   num_pos, num_no_ref, num_pos_inside, num_pos_outside,
                                   num_comp_failed, num_comp_passed,
                                   "No reference data"});
=======
                addDetail(timestamp, tst_pos,
                          {}, // ref_pos
                          {}, {}, comp_passed, // pos_inside, value, check_passed
                          num_pos, num_no_ref, num_pos_inside, num_pos_outside,
                          num_comp_failed, num_comp_passed,
                          "No reference data");
>>>>>>> 67afafdd

            ++num_no_ref;
            continue;
        }

        tie(ref_pos, ok) = target_data.interpolatedRefPosForTime(timestamp, max_ref_time_diff);

        if (!ok)
        {
            if (!skip_no_data_details)
<<<<<<< HEAD
                details.push_back({timestamp, tst_pos,
                                   false, {}, // has_ref_pos, ref_pos
                                   {}, {}, comp_passed, // pos_inside, value, check_passed
                                   {}, {}, {}, // value_ref, value_tst, speed_ref
                                   num_pos, num_no_ref, num_pos_inside, num_pos_outside,
                                   num_comp_failed, num_comp_passed,
                                   "No reference position"});
=======
                addDetail(timestamp, tst_pos,
                          {}, //ref_pos
                          {}, {}, comp_passed, // pos_inside, value, check_passed
                          num_pos, num_no_ref, num_pos_inside, num_pos_outside,
                          num_comp_failed, num_comp_passed,
                          "No reference position");
>>>>>>> 67afafdd

            ++num_no_ref;
            continue;
        }

        has_ground_bit = target_data.hasTstGroundBitForTime(timestamp);

        if (has_ground_bit)
            ground_bit_set = target_data.tstGroundBitForTime(timestamp);
        else
            ground_bit_set = false;

        if (!ground_bit_set)
            tie(has_ground_bit, ground_bit_set) = target_data.interpolatedRefGroundBitForTime(timestamp, seconds(15));

        is_inside = sector_layer.isInside(ref_pos, has_ground_bit, ground_bit_set);

        if (!is_inside)
        {
            if (!skip_no_data_details)
<<<<<<< HEAD
                details.push_back({timestamp, tst_pos,
                                   true, ref_pos, // has_ref_pos, ref_pos
                                   is_inside, {}, comp_passed, // pos_inside, value, check_passed
                                   {}, {}, {}, // value_ref, value_tst, speed_ref
                                   num_pos, num_no_ref, num_pos_inside, num_pos_outside,
                                   num_comp_failed, num_comp_passed,
                                   "Outside sector"});
=======
                addDetail(timestamp, tst_pos,
                          ref_pos, // ref_pos
                          is_inside, {}, comp_passed, // pos_inside, value, check_passed
                          num_pos, num_no_ref, num_pos_inside, num_pos_outside,
                          num_comp_failed, num_comp_passed,
                          "Outside sector");
>>>>>>> 67afafdd
            ++num_pos_outside;
            continue;
        }

        tie (ref_spd, ok) = target_data.interpolatedRefSpdForTime(timestamp, max_ref_time_diff);

        if (!ok)
        {
            if (!skip_no_data_details)
<<<<<<< HEAD
                details.push_back({timestamp, tst_pos,
                                   false, {}, // has_ref_pos, ref_pos
                                   {}, {}, comp_passed, // pos_inside, value, check_passed
                                   {}, {}, {}, // value_ref, value_tst, speed_ref
                                   num_pos, num_no_ref, num_pos_inside, num_pos_outside,
                                   num_comp_failed, num_comp_passed,
                                   "No reference speed"});

=======
                addDetail(timestamp, tst_pos,
                          {}, // ref_pos
                          {}, {}, comp_passed, // pos_inside, value, check_passed
                          num_pos, num_no_ref, num_pos_inside, num_pos_outside,
                          num_comp_failed, num_comp_passed,
                          "No reference speed");
>>>>>>> 67afafdd
            ++num_no_ref;
            continue;
        }

        ++num_pos_inside;

        // ref_spd ok

        if (use_minimum_speed_ && ref_spd.speed_ < minimum_speed_)
        {
            if (!skip_no_data_details)
<<<<<<< HEAD
                details.push_back({timestamp, tst_pos,
                                   false, {}, // has_ref_pos, ref_pos
                                   {}, {}, comp_passed, // pos_inside, value, check_passed
                                   {}, {}, ref_spd.speed_, // value_ref, value_tst, speed_ref
                                   num_pos, num_no_ref, num_pos_inside, num_pos_outside,
                                   num_comp_failed, num_comp_passed,
                                   "Reference speed too low"});
=======
                addDetail(timestamp, tst_pos,
                          {}, // ref_pos
                          {}, {}, comp_passed, // pos_inside, value, check_passed
                          num_pos, num_no_ref, num_pos_inside, num_pos_outside,
                          num_comp_failed, num_comp_passed,
                          "Reference speed too low");
>>>>>>> 67afafdd

            ++num_pos_ref_spd_low;

            //loginf << Time::toString(timestamp) << " ref spd low "  << ref_spd.speed_;

            continue;
        }

        if (!target_data.hasTstMeasuredTrackAngleForTime(timestamp))
        {
            if (!skip_no_data_details)
<<<<<<< HEAD
                details.push_back({timestamp, tst_pos,
                                   false, {}, // has_ref_pos, ref_pos
                                   {}, {}, comp_passed, // pos_inside, value, check_passed
                                   {}, {}, ref_spd.speed_, // value_ref, value_tst, speed_ref
                                   num_pos, num_no_ref, num_pos_inside, num_pos_outside,
                                   num_comp_failed, num_comp_passed,
                                   "No tst speed"});
=======
                addDetail(timestamp, tst_pos,
                          {}, // ref_pos
                          {}, {}, comp_passed, // pos_inside, value, check_passed
                          num_pos, num_no_ref, num_pos_inside, num_pos_outside,
                          num_comp_failed, num_comp_passed,
                          "No tst speed");
>>>>>>> 67afafdd

            ++num_no_tst_value;
            continue;
        }

        ref_trackangle_deg = ref_spd.track_angle_;
        tst_trackangle_deg = target_data.tstMeasuredTrackAngleForTime (timestamp);

        trackangle_min_diff = Number::calculateMinAngleDifference(ref_trackangle_deg, tst_trackangle_deg);

//        loginf << Time::toString(timestamp) << " tst_track ref " << ref_trackangle_deg
//               << " tst " << tst_trackangle_deg << " diff " << trackangle_min_diff;

        ++num_trackangle_comp;

        if (compareValue(fabs(trackangle_min_diff), threshold_, threshold_value_check_type_))
        {
            comp_passed = true;
            ++num_comp_passed;
            comment = "Passed";
        }
        else
        {
            ++num_comp_failed;
            comment = "Failed";
        }

//        comment += " tst_track ref " +to_string(ref_trackangle_deg)
//                + " tst " + to_string(tst_trackangle_deg) + " diff " + to_string(trackangle_min_diff);

<<<<<<< HEAD
        details.push_back({timestamp, tst_pos,
                           true, ref_pos,
                           is_inside, trackangle_min_diff, comp_passed, // pos_inside, value, check_passed
                           ref_trackangle_deg, tst_trackangle_deg, ref_spd.speed_, // value_ref, value_tst, speed_ref
                           num_pos, num_no_ref, num_pos_inside, num_pos_outside,
                           num_comp_failed, num_comp_passed,
                           comment});
=======
        addDetail(timestamp, tst_pos,
                  ref_pos,
                  is_inside, trackangle_min_diff, comp_passed, // pos_inside, value, check_passed
                  num_pos, num_no_ref, num_pos_inside, num_pos_outside,
                  num_comp_failed, num_comp_passed,
                  comment);
>>>>>>> 67afafdd

        values.push_back(trackangle_min_diff);
    }

    //        logdbg << "EvaluationRequirementTrackAngle '" << name_ << "': evaluate: utn " << target_data.utn_
    //               << " num_pos " << num_pos << " num_no_ref " <<  num_no_ref
    //               << " num_pos_outside " << num_pos_outside << " num_pos_inside " << num_pos_inside
    //               << " num_pos_ok " << num_pos_ok << " num_pos_nok " << num_pos_nok
    //               << " num_speeds " << num_speeds;

    assert (num_no_ref <= num_pos);

    if (num_pos - num_no_ref - num_pos_ref_spd_low != num_pos_inside + num_pos_outside)
        logwrn << "EvaluationRequirementTrackAngle '" << name_ << "': evaluate: utn " << target_data.utn_
               << " num_pos " << num_pos << " num_no_ref " <<  num_no_ref
               << " num_pos_outside " << num_pos_outside << " num_pos_inside " << num_pos_inside;
    assert (num_pos - num_no_ref == num_pos_inside + num_pos_outside);


    if (num_trackangle_comp != num_comp_failed + num_comp_passed)
        logwrn << "EvaluationRequirementTrackAngle '" << name_ << "': evaluate: utn " << target_data.utn_
               << " num_speeds " << num_trackangle_comp
               << " num_comp_failed " <<  num_comp_failed << " num_comp_passed " << num_comp_passed;

    assert (num_trackangle_comp == num_comp_failed + num_comp_passed);
    assert (num_trackangle_comp == values.size());

    //assert (details.size() == num_pos);

    return make_shared<EvaluationRequirementResult::SingleTrackAngle>(
                "UTN:"+to_string(target_data.utn_), instance, sector_layer, target_data.utn_, &target_data,
                eval_man_, details, num_pos, num_no_ref, num_pos_outside, num_pos_inside, num_no_tst_value,
                num_comp_failed, num_comp_passed,
                values);
}

}<|MERGE_RESOLUTION|>--- conflicted
+++ resolved
@@ -133,8 +133,6 @@
     bool has_ground_bit;
     bool ground_bit_set;
 
-<<<<<<< HEAD
-=======
     double min_speed_ms = minimum_speed_ * KNOTS2M_S;
 
     auto addDetail = [ & ] (const ptime& ts,
@@ -143,6 +141,9 @@
                             const QVariant& pos_inside,
                             const QVariant& offset,
                             const QVariant& check_passed,
+                            const QVariant& value_ref,
+                            const QVariant& value_tst,
+                            const QVariant& speed_ref,
                             const QVariant& num_pos,
                             const QVariant& num_no_ref,
                             const QVariant& num_pos_inside,
@@ -154,6 +155,9 @@
         details.push_back(Detail(ts, tst_pos).setValue(Result::DetailPosInside, pos_inside.isValid() ? pos_inside : "false")
                                              .setValue(Result::DetailOffset, offset.isValid() ? offset : 0.0f)
                                              .setValue(Result::DetailCheckPassed, check_passed)
+                                             .setValue(Result::DetailValueRef, value_ref)
+                                             .setValue(Result::DetailValueTst, value_tst)
+                                             .setValue(Result::DetailSpeedRef, speed_ref)
                                              .setValue(Result::DetailNumPos, num_pos)
                                              .setValue(Result::DetailNumNoRef, num_no_ref)
                                              .setValue(Result::DetailNumInside, num_pos_inside)
@@ -164,7 +168,6 @@
                                              .generalComment(comment));
     };
 
->>>>>>> 67afafdd
     for (const auto& tst_id : tst_data)
     {
         ++num_pos;
@@ -177,22 +180,13 @@
         if (!target_data.hasRefDataForTime (timestamp, max_ref_time_diff))
         {
             if (!skip_no_data_details)
-<<<<<<< HEAD
-                details.push_back({timestamp, tst_pos,
-                                   false, {}, // has_ref_pos, ref_pos
-                                   {}, {}, comp_passed, // pos_inside, value, check_passed
-                                   {}, {}, {}, // value_ref, value_tst, speed_ref
-                                   num_pos, num_no_ref, num_pos_inside, num_pos_outside,
-                                   num_comp_failed, num_comp_passed,
-                                   "No reference data"});
-=======
                 addDetail(timestamp, tst_pos,
                           {}, // ref_pos
                           {}, {}, comp_passed, // pos_inside, value, check_passed
+                          {}, {}, {}, // value_ref, value_tst, speed_ref
                           num_pos, num_no_ref, num_pos_inside, num_pos_outside,
                           num_comp_failed, num_comp_passed,
                           "No reference data");
->>>>>>> 67afafdd
 
             ++num_no_ref;
             continue;
@@ -203,22 +197,13 @@
         if (!ok)
         {
             if (!skip_no_data_details)
-<<<<<<< HEAD
-                details.push_back({timestamp, tst_pos,
-                                   false, {}, // has_ref_pos, ref_pos
-                                   {}, {}, comp_passed, // pos_inside, value, check_passed
-                                   {}, {}, {}, // value_ref, value_tst, speed_ref
-                                   num_pos, num_no_ref, num_pos_inside, num_pos_outside,
-                                   num_comp_failed, num_comp_passed,
-                                   "No reference position"});
-=======
                 addDetail(timestamp, tst_pos,
                           {}, //ref_pos
                           {}, {}, comp_passed, // pos_inside, value, check_passed
+                          {}, {}, {}, // value_ref, value_tst, speed_ref
                           num_pos, num_no_ref, num_pos_inside, num_pos_outside,
                           num_comp_failed, num_comp_passed,
                           "No reference position");
->>>>>>> 67afafdd
 
             ++num_no_ref;
             continue;
@@ -239,22 +224,14 @@
         if (!is_inside)
         {
             if (!skip_no_data_details)
-<<<<<<< HEAD
-                details.push_back({timestamp, tst_pos,
-                                   true, ref_pos, // has_ref_pos, ref_pos
-                                   is_inside, {}, comp_passed, // pos_inside, value, check_passed
-                                   {}, {}, {}, // value_ref, value_tst, speed_ref
-                                   num_pos, num_no_ref, num_pos_inside, num_pos_outside,
-                                   num_comp_failed, num_comp_passed,
-                                   "Outside sector"});
-=======
                 addDetail(timestamp, tst_pos,
                           ref_pos, // ref_pos
                           is_inside, {}, comp_passed, // pos_inside, value, check_passed
+                          {}, {}, {}, // value_ref, value_tst, speed_ref
                           num_pos, num_no_ref, num_pos_inside, num_pos_outside,
                           num_comp_failed, num_comp_passed,
                           "Outside sector");
->>>>>>> 67afafdd
+
             ++num_pos_outside;
             continue;
         }
@@ -264,23 +241,14 @@
         if (!ok)
         {
             if (!skip_no_data_details)
-<<<<<<< HEAD
-                details.push_back({timestamp, tst_pos,
-                                   false, {}, // has_ref_pos, ref_pos
-                                   {}, {}, comp_passed, // pos_inside, value, check_passed
-                                   {}, {}, {}, // value_ref, value_tst, speed_ref
-                                   num_pos, num_no_ref, num_pos_inside, num_pos_outside,
-                                   num_comp_failed, num_comp_passed,
-                                   "No reference speed"});
-
-=======
                 addDetail(timestamp, tst_pos,
                           {}, // ref_pos
                           {}, {}, comp_passed, // pos_inside, value, check_passed
+                          {}, {}, {}, // value_ref, value_tst, speed_ref
                           num_pos, num_no_ref, num_pos_inside, num_pos_outside,
                           num_comp_failed, num_comp_passed,
                           "No reference speed");
->>>>>>> 67afafdd
+
             ++num_no_ref;
             continue;
         }
@@ -292,22 +260,13 @@
         if (use_minimum_speed_ && ref_spd.speed_ < minimum_speed_)
         {
             if (!skip_no_data_details)
-<<<<<<< HEAD
-                details.push_back({timestamp, tst_pos,
-                                   false, {}, // has_ref_pos, ref_pos
-                                   {}, {}, comp_passed, // pos_inside, value, check_passed
-                                   {}, {}, ref_spd.speed_, // value_ref, value_tst, speed_ref
-                                   num_pos, num_no_ref, num_pos_inside, num_pos_outside,
-                                   num_comp_failed, num_comp_passed,
-                                   "Reference speed too low"});
-=======
                 addDetail(timestamp, tst_pos,
                           {}, // ref_pos
                           {}, {}, comp_passed, // pos_inside, value, check_passed
+                          {}, {}, ref_spd.speed_, // value_ref, value_tst, speed_ref
                           num_pos, num_no_ref, num_pos_inside, num_pos_outside,
                           num_comp_failed, num_comp_passed,
                           "Reference speed too low");
->>>>>>> 67afafdd
 
             ++num_pos_ref_spd_low;
 
@@ -319,22 +278,13 @@
         if (!target_data.hasTstMeasuredTrackAngleForTime(timestamp))
         {
             if (!skip_no_data_details)
-<<<<<<< HEAD
-                details.push_back({timestamp, tst_pos,
-                                   false, {}, // has_ref_pos, ref_pos
-                                   {}, {}, comp_passed, // pos_inside, value, check_passed
-                                   {}, {}, ref_spd.speed_, // value_ref, value_tst, speed_ref
-                                   num_pos, num_no_ref, num_pos_inside, num_pos_outside,
-                                   num_comp_failed, num_comp_passed,
-                                   "No tst speed"});
-=======
                 addDetail(timestamp, tst_pos,
                           {}, // ref_pos
                           {}, {}, comp_passed, // pos_inside, value, check_passed
+                          {}, {}, ref_spd.speed_, // value_ref, value_tst, speed_ref
                           num_pos, num_no_ref, num_pos_inside, num_pos_outside,
                           num_comp_failed, num_comp_passed,
                           "No tst speed");
->>>>>>> 67afafdd
 
             ++num_no_tst_value;
             continue;
@@ -365,22 +315,13 @@
 //        comment += " tst_track ref " +to_string(ref_trackangle_deg)
 //                + " tst " + to_string(tst_trackangle_deg) + " diff " + to_string(trackangle_min_diff);
 
-<<<<<<< HEAD
-        details.push_back({timestamp, tst_pos,
-                           true, ref_pos,
-                           is_inside, trackangle_min_diff, comp_passed, // pos_inside, value, check_passed
-                           ref_trackangle_deg, tst_trackangle_deg, ref_spd.speed_, // value_ref, value_tst, speed_ref
-                           num_pos, num_no_ref, num_pos_inside, num_pos_outside,
-                           num_comp_failed, num_comp_passed,
-                           comment});
-=======
         addDetail(timestamp, tst_pos,
                   ref_pos,
                   is_inside, trackangle_min_diff, comp_passed, // pos_inside, value, check_passed
+                  ref_trackangle_deg, tst_trackangle_deg, ref_spd.speed_, // value_ref, value_tst, speed_ref
                   num_pos, num_no_ref, num_pos_inside, num_pos_outside,
                   num_comp_failed, num_comp_passed,
                   comment);
->>>>>>> 67afafdd
 
         values.push_back(trackangle_min_diff);
     }
