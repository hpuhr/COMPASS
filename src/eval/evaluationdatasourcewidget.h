--- conflicted
+++ resolved
@@ -38,12 +38,8 @@
     void toggleDataSourceSlot();
     void lineIDEditSlot(const QString& text);
 
-<<<<<<< HEAD
-=======
     void updateDataSourcesSlot();
 
-
->>>>>>> a6dc2192
 public:
     EvaluationDataSourceWidget(const std::string& title, const std::string& dbcontent_name, unsigned int line_id,
                                QWidget* parent=nullptr, Qt::WindowFlags f=Qt::WindowFlags());
