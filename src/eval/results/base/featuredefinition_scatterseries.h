/*
 * This file is part of OpenATS COMPASS.
 *
 * COMPASS is free software: you can redistribute it and/or modify
 * it under the terms of the GNU General Public License as published by
 * the Free Software Foundation, either version 3 of the License, or
 * (at your option) any later version.
 *
 * COMPASS is distributed in the hope that it will be useful,
 * but WITHOUT ANY WARRANTY; without even the implied warranty of
 * MERCHANTABILITY or FITNESS FOR A PARTICULAR PURPOSE.  See the
 * GNU General Public License for more details.

 * You should have received a copy of the GNU General Public License
 * along with COMPASS. If not, see <http://www.gnu.org/licenses/>.
 */

#pragma once

#include "eval/results/base/featuredefinition.h"
#include "eval/results/base/featuredefinition_t.h"

#include "view/points/viewpointgenerator.h"
#include "view/scatterplotview/scatterseries.h"

#include "dbcontent/dbcontent.h"

#include "evaluationmanager.h"

namespace EvaluationRequirementResult
{

/**
 * Scatter series feature definition.
*/
class FeatureDefinitionScatterSeries : public FeatureDefinition
{
public:
    typedef FeatureDefinitionDataSeries<double> ScatterDataSeries;

    FeatureDefinitionScatterSeries(const EvaluationManager& eval_manager,
                                   const std::string& feature_description,
                                   const std::string& x_axis_label,
                                   const std::string& y_axis_label);

    virtual ~FeatureDefinitionScatterSeries() = default;

    /**
    */
    FeatureDefinitionScatterSeries& addDataSeries(const std::string& name, 
                                                  const ValueSource<double>& value_source_x, 
                                                  const ValueSource<double>& value_source_y,
                                                  const QColor& color = DataSeriesColorDefault);

    /**
    */
    bool isValid() const override final;

    /**
    */
<<<<<<< HEAD
    std::unique_ptr<ViewPointGenFeature> createFeature_impl(
        const Base* result,
        const std::vector<EvaluationDetail>* details) const override final;
=======
    std::unique_ptr<ViewPointGenFeature> createFeature_impl(const Base* result) const override final
    {
        assert(isValid());

        ScatterSeriesCollection collection;

        //handle data series
        size_t n = data_series_x_.size();

        for (size_t i = 0; i < n; ++i)
        {
            const auto& data_series_x = data_series_x_[ i ];
            const auto& data_series_y = data_series_y_[ i ];

            auto values_x = data_series_x.getOptionalValues(result);
            auto values_y = data_series_y.getOptionalValues(result);

            assert(values_x.size() == values_y.size());

            size_t n = values_x.size();

            ScatterSeries series;
            series.points.reserve(n);

            for (size_t i = 0; i < n; ++i)
                if (values_x[ i ].has_value() && values_y[ i ].has_value())
                    series.points.emplace_back(values_x[ i ].value(), values_y[ i ].value());

            series.points.shrink_to_fit();

            collection.addDataSeries(series, data_series_x.series_name, data_series_x.series_color);
        }

        auto feat = new ViewPointGenFeatureScatterSeries(collection);

        return std::unique_ptr<ViewPointGenFeature>(feat);
    }
>>>>>>> 69688996

private:
    std::vector<ScatterDataSeries> data_series_x_;
    std::vector<ScatterDataSeries> data_series_y_;
};

/**
 * Custom scatter series feature definition.
*/
class FeatureDefinitionCustomScatterSeries : public FeatureDefinition
{
public:
    FeatureDefinitionCustomScatterSeries(const EvaluationManager& eval_manager,
                                         const std::string& feature_description,
                                         const std::string& x_axis_label,
                                       const std::string& y_axis_label);
    virtual ~FeatureDefinitionCustomScatterSeries() = default;

    /**
     * Add static counts to histogram.
    */
    FeatureDefinitionCustomScatterSeries& addDataSeries(const std::string& name, 
                                                        const std::vector<Eigen::Vector2d>& positions,
                                                        const QColor& color = Qt::blue);

    /**
    */
    bool isValid() const override final;

    /**
    */
<<<<<<< HEAD
    std::unique_ptr<ViewPointGenFeature> createFeature_impl(const Base* result,
                                                            const std::vector<EvaluationDetail>* details) const override final;
=======
    std::unique_ptr<ViewPointGenFeature> createFeature_impl(const Base* result) const override final
    {
        assert(isValid());

        ScatterSeriesCollection collection;

        //handle data series
        for (const auto& ds : data_series_)
        {
            ScatterSeries series;
            series.points = ds.positions;

            collection.addDataSeries(series, ds.name, ds.color);
        }

        auto feat = new ViewPointGenFeatureScatterSeries(collection);

        return std::unique_ptr<ViewPointGenFeature>(feat);
    }
>>>>>>> 69688996

private:
    /**
    */
    struct ScatterDataSeries
    {
        std::string                  name;
        QColor                       color;
        std::vector<Eigen::Vector2d> positions;
    };

    std::vector<ScatterDataSeries> data_series_;
};

/**
 * Scatter series feature definition.
*/
class FeatureDefinitionTimedScatterSeries : public FeatureDefinition
{
public:
    typedef FeatureDefinitionDataSeries<double> ScatterDataSeries;

    FeatureDefinitionTimedScatterSeries(const EvaluationManager& eval_manager,
                                        const std::string& feature_description,
                                        const std::string& y_axis_label) ;

    virtual ~FeatureDefinitionTimedScatterSeries() = default;

    /**
    */
    FeatureDefinitionTimedScatterSeries& addDataSeries(const std::string& name, 
                                                       const ValueSource<double>& value_source,
                                                       const QColor& color = DataSeriesColorDefault);

    /**
    */
    bool isValid() const override final;

    /**
    */
<<<<<<< HEAD
    std::unique_ptr<ViewPointGenFeature> createFeature_impl(const Base* result,
                                                            const std::vector<EvaluationDetail>* details) const override final;
=======
    std::unique_ptr<ViewPointGenFeature> createFeature_impl(const Base* result) const override final
    {
        assert(isValid());

        ScatterSeriesCollection collection;

        //handle data series
        size_t n = data_series_.size();

        for (size_t i = 0; i < n; ++i)
        {
            const auto& data_series = data_series_[ i ];

            auto values = data_series.getMSecTimedValues(result);

            ScatterSeries series;
            series.points.reserve(n);
            series.data_type_x = ScatterSeries::DataTypeTimestamp;

            for (const auto& v : values)
                series.points.emplace_back(v.t_msecs, v.value);

            series.points.shrink_to_fit();

            collection.addDataSeries(series, data_series.series_name, data_series.series_color);
        }

        auto feat = new ViewPointGenFeatureScatterSeries(collection);

        return std::unique_ptr<ViewPointGenFeature>(feat);
    }
>>>>>>> 69688996

private:
    std::vector<ScatterDataSeries> data_series_;
};

}<|MERGE_RESOLUTION|>--- conflicted
+++ resolved
@@ -58,49 +58,7 @@
 
     /**
     */
-<<<<<<< HEAD
-    std::unique_ptr<ViewPointGenFeature> createFeature_impl(
-        const Base* result,
-        const std::vector<EvaluationDetail>* details) const override final;
-=======
-    std::unique_ptr<ViewPointGenFeature> createFeature_impl(const Base* result) const override final
-    {
-        assert(isValid());
-
-        ScatterSeriesCollection collection;
-
-        //handle data series
-        size_t n = data_series_x_.size();
-
-        for (size_t i = 0; i < n; ++i)
-        {
-            const auto& data_series_x = data_series_x_[ i ];
-            const auto& data_series_y = data_series_y_[ i ];
-
-            auto values_x = data_series_x.getOptionalValues(result);
-            auto values_y = data_series_y.getOptionalValues(result);
-
-            assert(values_x.size() == values_y.size());
-
-            size_t n = values_x.size();
-
-            ScatterSeries series;
-            series.points.reserve(n);
-
-            for (size_t i = 0; i < n; ++i)
-                if (values_x[ i ].has_value() && values_y[ i ].has_value())
-                    series.points.emplace_back(values_x[ i ].value(), values_y[ i ].value());
-
-            series.points.shrink_to_fit();
-
-            collection.addDataSeries(series, data_series_x.series_name, data_series_x.series_color);
-        }
-
-        auto feat = new ViewPointGenFeatureScatterSeries(collection);
-
-        return std::unique_ptr<ViewPointGenFeature>(feat);
-    }
->>>>>>> 69688996
+    std::unique_ptr<ViewPointGenFeature> createFeature_impl(const Base* result) const override final;
 
 private:
     std::vector<ScatterDataSeries> data_series_x_;
@@ -132,30 +90,7 @@
 
     /**
     */
-<<<<<<< HEAD
-    std::unique_ptr<ViewPointGenFeature> createFeature_impl(const Base* result,
-                                                            const std::vector<EvaluationDetail>* details) const override final;
-=======
-    std::unique_ptr<ViewPointGenFeature> createFeature_impl(const Base* result) const override final
-    {
-        assert(isValid());
-
-        ScatterSeriesCollection collection;
-
-        //handle data series
-        for (const auto& ds : data_series_)
-        {
-            ScatterSeries series;
-            series.points = ds.positions;
-
-            collection.addDataSeries(series, ds.name, ds.color);
-        }
-
-        auto feat = new ViewPointGenFeatureScatterSeries(collection);
-
-        return std::unique_ptr<ViewPointGenFeature>(feat);
-    }
->>>>>>> 69688996
+    std::unique_ptr<ViewPointGenFeature> createFeature_impl(const Base* result) const override final;
 
 private:
     /**
@@ -196,42 +131,7 @@
 
     /**
     */
-<<<<<<< HEAD
-    std::unique_ptr<ViewPointGenFeature> createFeature_impl(const Base* result,
-                                                            const std::vector<EvaluationDetail>* details) const override final;
-=======
-    std::unique_ptr<ViewPointGenFeature> createFeature_impl(const Base* result) const override final
-    {
-        assert(isValid());
-
-        ScatterSeriesCollection collection;
-
-        //handle data series
-        size_t n = data_series_.size();
-
-        for (size_t i = 0; i < n; ++i)
-        {
-            const auto& data_series = data_series_[ i ];
-
-            auto values = data_series.getMSecTimedValues(result);
-
-            ScatterSeries series;
-            series.points.reserve(n);
-            series.data_type_x = ScatterSeries::DataTypeTimestamp;
-
-            for (const auto& v : values)
-                series.points.emplace_back(v.t_msecs, v.value);
-
-            series.points.shrink_to_fit();
-
-            collection.addDataSeries(series, data_series.series_name, data_series.series_color);
-        }
-
-        auto feat = new ViewPointGenFeatureScatterSeries(collection);
-
-        return std::unique_ptr<ViewPointGenFeature>(feat);
-    }
->>>>>>> 69688996
+    std::unique_ptr<ViewPointGenFeature> createFeature_impl(const Base* result) const override final;
 
 private:
     std::vector<ScatterDataSeries> data_series_;
