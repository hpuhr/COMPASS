--- conflicted
+++ resolved
@@ -842,35 +842,8 @@
     //        //            read_set.add(obj.variable("sil"));
     //    }
 
-<<<<<<< HEAD
     // speed & track angle
-=======
-    // speed & heading
-    if (dbo_name == "ADSB")
-    {
-        read_set.add(db_object.variable("groundspeed_kt")); // double
-        read_set.add(db_object.variable("track_angle_deg")); // double
-    }
-    else if (dbo_name == "MLAT")
-    {
-        read_set.add(db_object.variable("velocity_vx_ms")); // double
-        read_set.add(db_object.variable("velocity_vy_ms")); // double
-    }
-    else if (dbo_name == "Radar")
-    {
-        read_set.add(db_object.variable("track_groundspeed_kt")); // double
-        read_set.add(db_object.variable("track_heading_deg")); // double
-    }
-    else if (dbo_name == "Tracker")
-    {
-        read_set.add(db_object.variable("groundspeed_kt")); // double
-        read_set.add(db_object.variable("heading_deg")); // double
->>>>>>> 3b7027a2
-
-    assert (dbcontent_man.metaCanGetVariable(dbcontent_name, DBContent::meta_var_ground_speed_));
-    assert (dbcontent_man.metaCanGetVariable(dbcontent_name, DBContent::meta_var_track_angle_));
-
-<<<<<<< HEAD
+  
     read_set.add(dbcontent_man.metaGetVariable(dbcontent_name, DBContent::meta_var_ground_speed_));
     read_set.add(dbcontent_man.metaGetVariable(dbcontent_name, DBContent::meta_var_track_angle_));
 
@@ -878,17 +851,6 @@
 
     //        read_set.add(dbcontent.variable("multiple_sources")); // string
     //        read_set.add(dbcontent.variable("track_lu_ds_id")); // int
-    //    }
-=======
-        read_set.add(db_object.variable("multiple_sources")); // string
-        read_set.add(db_object.variable("track_lu_ds_id")); // int
-    }
-    else if (dbo_name == "RefTraj")
-    {
-        read_set.add(db_object.variable("groundspeed_kt")); // double
-        read_set.add(db_object.variable("heading_deg")); // double
-    }
->>>>>>> 3b7027a2
 
 }
 
