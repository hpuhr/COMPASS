--- conflicted
+++ resolved
@@ -671,8 +671,7 @@
 
     COMPASS::instance().evaluationManager().importSectors(filename);
 
-<<<<<<< HEAD
-    updateSectorTable();
+    updateSectorTableSlot();
 }
 
 void ManageSectorsTaskWidget::importAirSpaceSectorsSlot()
@@ -778,7 +777,4 @@
         QMessageBox::critical(this, "Error", "Importing air space sectors failed.");
 
     updateSectorTable();
-=======
-    updateSectorTableSlot();
->>>>>>> a6dc2192
 }