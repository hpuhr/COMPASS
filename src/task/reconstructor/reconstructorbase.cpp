/*
 * This file is part of OpenATS COMPASS.
 *
 * COMPASS is free software: you can redistribute it and/or modify
 * it under the terms of the GNU General Public License as published by
 * the Free Software Foundation, either version 3 of the License, or
 * (at your option) any later version.
 *
 * COMPASS is distributed in the hope that it will be useful,
 * but WITHOUT ANY WARRANTY; without even the implied warranty of
 * MERCHANTABILITY or FITNESS FOR A PARTICULAR PURPOSE.  See the
 * GNU General Public License for more details.

 * You should have received a copy of the GNU General Public License
 * along with COMPASS. If not, see <http://www.gnu.org/licenses/>.
 */

#include "reconstructorbase.h"
#include "reconstructortask.h"
#include "compass.h"
#include "dbcontentmanager.h"
#include "dbcontent/dbcontent.h"
#include "logger.h"
#include "timeconv.h"
#include "datasourcemanager.h"
#include "evaluationmanager.h"
#include "reconstructorassociatorbase.h"

#include "taskmanager.h"
#include "report/report.h"
#include "report/section.h"
#include "report/sectioncontenttext.h"
#include "report/sectioncontenttable.h"

#include "kalman_chain.h"
#include "tbbhack.h"

#include "dbcontent/variable/metavariable.h"
#include "targetreportaccessor.h"
#include "number.h"
#include "viewpoint.h"
#include "viewpointgenerator.h"
#include "grid2d.h"
#include "grid2dlayer.h"

#include <boost/algorithm/string.hpp>

using namespace std;
using namespace Utils;

std::set<std::string> ReconstructorBase::TargetsContainer::unspecific_acids_ {"00000000","????????","        "};

unsigned int ReconstructorBase::TargetsContainer::createNewTarget(const dbContent::targetReport::ReconstructorInfo& tr)
{
    unsigned int utn;

    if (targets_.size())
        utn = targets_.rbegin()->first + 1; // new utn
    else
        utn = 0;

    if (tr.acad_)
    {
        if (acad_2_utn_.count(*tr.acad_))
            logerr << "TargetsContainer: createNewTarget: tr " << tr.asStr() << " acad already present in "
                   << targets_.at(acad_2_utn_.at(*tr.acad_)).asStr();

        assert (!acad_2_utn_.count(*tr.acad_));
    }

    if (tr.acid_ && !unspecific_acids_.count(*tr.acid_))
    {
        if (acid_2_utn_.count(*tr.acid_))
        {
            assert (targets_.count(acid_2_utn_.at(*tr.acid_)));

            auto existing_target = targets_.at(acid_2_utn_.at(*tr.acid_));

            logwrn << "TargetsContainer: createNewTarget: tr " << tr.asStr() << " acid already present in "
                   << existing_target.asStr();

            if (tr.acad_ && existing_target.acads_.size()
                && existing_target.hasACAD(*tr.acad_))
            {
                logerr << "TargetsContainer: createNewTarget: acad matches, this seems to be an association error";
                assert (false);
            }

            logwrn << "TargetsContainer: createNewTarget: no acad match, assuming duplicate acid '"
                << *tr.acid_ << "', removing from association criteria";

            acid_2_utn_.erase(*tr.acid_);
            unspecific_acids_.insert(*tr.acid_);
        }

        assert (!acid_2_utn_.count(*tr.acid_));
    }

    if (tr.track_number_)
    {
        if (tn2utn_[tr.ds_id_][tr.line_id_].count(*tr.track_number_))
            logerr << "TargetsContainer: createNewTarget: tr " << tr.asStr() << " track num already present in "
                   << targets_.at(tn2utn_[tr.ds_id_][tr.line_id_].at(*tr.track_number_).first).asStr();

        assert (!tn2utn_[tr.ds_id_][tr.line_id_].count(*tr.track_number_));
    }

    assert (reconstructor_);

    assert (!targets_.count(utn));

    targets_.emplace(
        std::piecewise_construct,
        std::forward_as_tuple(utn),   // args for key
        std::forward_as_tuple(*reconstructor_, utn, true, true));  // args for mapped value tmp_utn false

    // add to lookup

    targets_.at(utn).created_in_current_slice_ = true;

    utn_vec_.push_back(utn);

    return utn;
}


void ReconstructorBase::TargetsContainer::removeUTN(unsigned int other_utn)
{
    assert (targets_.count(other_utn));

    targets_.erase(other_utn);

    // remove from utn list
    auto other_it = std::find(utn_vec_.begin(), utn_vec_.end(), other_utn);
    assert (other_it != utn_vec_.end());
    utn_vec_.erase(other_it);

    // add to removed utns for re-use
    //removed_utns_.push_back(other_utn);
}

void ReconstructorBase::TargetsContainer::replaceInLookup(unsigned int other_utn, unsigned int utn)
{
    assert (targets_.count(utn));

    // remove from acad lookup
    for (auto& acad_it : acad_2_utn_)
    {
        if (acad_it.second == other_utn)
            acad_2_utn_[acad_it.first] = utn;
    }

    // remove from acid lookup
    for (auto& acid_it : acid_2_utn_)
    {
        if (acid_it.second == other_utn)
            acid_2_utn_[acid_it.first] = utn;
    }

    // remove in tn2utn_ lookup
    // ds_id -> line id -> track num -> utn, last tod
    for (auto& ds_it : tn2utn_)
    {
        for (auto& line_it : ds_it.second)
        {
            for (auto& tn_it : line_it.second)
            {
                if (tn_it.second.first == other_utn)
                {
                    // replace utn
                    tn2utn_[ds_it.first][line_it.first][tn_it.first] =
                        std::pair<unsigned int, boost::posix_time::ptime> (
                            (unsigned int) utn, tn_it.second.second);
                }
            }
        }
    }
}

void ReconstructorBase::TargetsContainer::addToLookup(unsigned int utn, dbContent::targetReport::ReconstructorInfo& tr)
{
    assert (targets_.count(utn));

    unsigned int dbcont_id  = Number::recNumGetDBContId(tr.record_num_);

    if (tr.track_number_ && (dbcont_id == 62 || dbcont_id == 255))
        tn2utn_[tr.ds_id_][tr.line_id_][*tr.track_number_] =
            std::pair<unsigned int, boost::posix_time::ptime>(utn, tr.timestamp_);

    if (tr.acad_)
        acad_2_utn_[*tr.acad_] = utn;

    if (tr.acid_ && !unspecific_acids_.count(*tr.acid_))
        acid_2_utn_[*tr.acid_] = utn;
}

void ReconstructorBase::TargetsContainer::checkACADLookup()
{
    unsigned int acad;

    unsigned int count = 0;

    for (auto& target_it : targets_)
    {
        if (!target_it.second.hasACAD())
            continue;

        if (target_it.second.acads_.size() != 1)
            logerr << "ReconstructorBase: TargetsContainer: checkACADLookup: double acad in target "
                   << target_it.second.asStr();

        assert (target_it.second.acads_.size() == 1);

        acad = *target_it.second.acads_.begin();

        if (!acad_2_utn_.count(acad))
        {
            logerr << "ReconstructorBase: TargetsContainer: getTALookupMap: acad "
                   << String::hexStringFromInt(acad, 6, '0')
                   << " not in lookup";
        }

        ++count;
    }

    for (auto& acad_it : acad_2_utn_)
    {
        assert (targets_.count(acad_it.second));
        assert (targets_.at(acad_it.second).hasACAD(acad_it.first));
    }

    assert (acad_2_utn_.size() == count);
}

bool ReconstructorBase::TargetsContainer::canAssocByACAD(
    dbContent::targetReport::ReconstructorInfo& tr, bool do_debug)
{
    if (!tr.acad_)
        return false;

    if (do_debug)
        loginf << "DBG can use stored utn in acad_2_utn_ " << acad_2_utn_.count(*tr.acad_);

    return acad_2_utn_.count(*tr.acad_);
}

// -1 if failed, else utn
int ReconstructorBase::TargetsContainer::assocByACAD(
    dbContent::targetReport::ReconstructorInfo& tr, bool do_debug)
{
    assert (tr.acad_);
    assert (acad_2_utn_.count(*tr.acad_));

    if (do_debug)
        loginf << "DBG use stored utn in acad_2_utn_: " << acad_2_utn_.at(*tr.acad_);

    int utn = acad_2_utn_.at(*tr.acad_);

    assert (targets_.count(utn));
    assert (targets_.at(utn).hasACAD(*tr.acad_));

    return utn;
}

boost::optional<unsigned int> ReconstructorBase::TargetsContainer::utnForACAD(unsigned int acad)
{
    auto it = std::find_if(targets_.begin(), targets_.end(),
                           [acad](const std::pair<const unsigned int, dbContent::ReconstructorTarget> & t) -> bool {
                               return t.second.hasACAD(acad);
                           });

    if (it != targets_.end())
        return it->first;
    else
        return {};
}

bool ReconstructorBase::TargetsContainer::canAssocByACID(
    dbContent::targetReport::ReconstructorInfo& tr, bool do_debug)
{
    if (!tr.acid_)
        return false;

    if (unspecific_acids_.count(*tr.acid_))
    {
        if (do_debug)
            loginf << "DBG can not use stored utn in acid_2_utn_, unspecifiec acid '" << *tr.acid_ << "'";

        return false;
    }

    if (acid_2_utn_.count(*tr.acid_)) // already exists, but check if mode s address changed
    {
        assert (targets_.count(acid_2_utn_.at(*tr.acid_)));

        // tr has acad, target has an acad but not the target reports
        // happens if same acid is used by 2 different transponders
        if (tr.acad_ && targets_.at(acid_2_utn_.at(*tr.acid_)).hasACAD()
            && !targets_.at(acid_2_utn_.at(*tr.acid_)).hasACAD(!tr.acad_))
        {
            if (do_debug)
                loginf << "DBG same acid used by different transponders '" << *tr.acid_ << "', utn "
                       << targets_.at(acid_2_utn_.at(*tr.acid_)).asStr()
                       << " tr " << tr.asStr();

            return false;
        }
    }

    if (do_debug)
        loginf << "DBG can use stored utn in acid_2_utn_ " << acid_2_utn_.count(*tr.acid_);

    return acid_2_utn_.count(*tr.acid_);
}

 // -1 if failed, else utn
int ReconstructorBase::TargetsContainer::assocByACID(dbContent::targetReport::ReconstructorInfo& tr, bool do_debug)
{
    assert (tr.acid_);
    assert (acid_2_utn_.count(*tr.acid_));
    assert (!unspecific_acids_.count(*tr.acid_));

    if (do_debug)
        loginf << "DBG use stored utn in acid_2_utn_: " << acid_2_utn_.at(*tr.acid_);

    int utn = acid_2_utn_.at(*tr.acid_);

    assert (targets_.count(utn));
    assert (targets_.at(utn).hasACID(*tr.acid_));

    return utn;
}

bool ReconstructorBase::TargetsContainer::canAssocByTrackNumber(
    dbContent::targetReport::ReconstructorInfo& tr, bool do_debug)
{
    if (!tr.track_number_) // only if track number is set
        return false;

    unsigned int dbcont_id = Number::recNumGetDBContId(tr.record_num_);

    if (dbcont_id != 62 && dbcont_id != 255) // only if trustworty track numbers in 62 and reftraj
        return false;

    if (do_debug)
        loginf << "DBG canAssocByTrackNumber can use stored utn in tn2utn_ "
               << tn2utn_[tr.ds_id_][tr.line_id_].count(*tr.track_number_);

    if (!tn2utn_[tr.ds_id_][tr.line_id_].count(*tr.track_number_))
        return false;

    int utn {-1};

    boost::posix_time::ptime timestamp_prev;

    std::tie(utn, timestamp_prev) = tn2utn_.at(tr.ds_id_).at(tr.line_id_).at(*tr.track_number_);

    if (do_debug || reconstructor_->task().debugSettings().debugUTN(utn))
        loginf << "DBG can assoc by tn " << *tr.track_number_ << " to utn " << utn;

    // tr has acad, target has an acad but not the target reports
    // happens if same acid is used by 2 different transponders
    if (tr.acad_ && targets_.at(utn).hasACAD()
        && !targets_.at(utn).hasACAD(!tr.acad_))
    {
        logwrn << "ReconstructorBase: TargetsContainer: canAssocByTrackNumber:"
                  << " same track num reused by different ACAD transponders, tr " << *tr.track_number_ << ", utn "
               << targets_.at(utn).asStr() << " tr " << tr.asStr() << ", unassociating";

        eraseTrackNumberLookup(tr);

        if (tr.acid_ && acid_2_utn_.count(*tr.acid_))
        {
            if (do_debug || reconstructor_->task().debugSettings().debugUTN(utn))
                loginf << "DBG removing from acid lookup " << *tr.acid_ << " to utn " << acid_2_utn_.at(*tr.acid_);

            acid_2_utn_.erase(*tr.acid_);
            unspecific_acids_.insert(*tr.acid_);
        }

        return false;
    }

    return true;
}

int ReconstructorBase::TargetsContainer::assocByTrackNumber(
    dbContent::targetReport::ReconstructorInfo& tr,
    const boost::posix_time::time_duration& track_max_time_diff, bool do_debug)
{
    int utn {-1};

    boost::posix_time::ptime timestamp_prev;

    assert (tr.track_number_);

    assert (tn2utn_.at(tr.ds_id_).at(tr.line_id_).count(*tr.track_number_));
    std::tie(utn, timestamp_prev) = tn2utn_.at(tr.ds_id_).at(tr.line_id_).at(*tr.track_number_);
    assert (targets_.count(utn));

    // check for larger time offset
    if (tr.timestamp_ - timestamp_prev > track_max_time_diff) // too old
    {
        if (do_debug)
            loginf << "DBG stored utn " << utn << " in tn2utn_ too large time offset (tdiff "
                   << Time::toString(tr.timestamp_ - timestamp_prev) << " > "
                   << Time::toString(track_max_time_diff)
                      << "), remove & create new target";

        // remove previous track number assoc
        assert (tn2utn_[tr.ds_id_][tr.line_id_].count(*tr.track_number_));
        tn2utn_[tr.ds_id_][tr.line_id_].erase(*tr.track_number_);

        if (reconstructor_->task().debugSettings().debugUTN(utn))
            loginf << "DBG disassociated utn " << utn << " from max tdiff track using tr " << tr.asStr();

        return -1; // disassoc case
    }

     if (do_debug || reconstructor_->task().debugSettings().debugUTN(utn))
        loginf << "DBG assoc by tn " << *tr.track_number_ << " to utn " << utn;

    return utn;
}

void ReconstructorBase::TargetsContainer::eraseTrackNumberLookup(dbContent::targetReport::ReconstructorInfo& tr)
{
    assert (tr.track_number_);
    assert (tn2utn_[tr.ds_id_][tr.line_id_].count(*tr.track_number_));
    tn2utn_[tr.ds_id_][tr.line_id_].erase(*tr.track_number_);
}

void ReconstructorBase::TargetsContainer::clear()
{
    utn_vec_.clear();

    acad_2_utn_.clear(); // acad dec -> utn
    acid_2_utn_.clear(); // acid trim -> utn

    // ds_id -> line id -> track num -> utn, last tod
    tn2utn_.clear();

    targets_.clear(); // utn -> tgt

    //removed_utns_.clear();
}

ReconstructorBase::ReconstructorBase(const std::string& class_id, 
                                     const std::string& instance_id,
                                     ReconstructorTask& task, 
                                     std::unique_ptr<AccuracyEstimatorBase>&& acc_estimator,
                                     ReconstructorBaseSettings& base_settings,
                                     unsigned int default_line_id)
    :   Configurable (class_id, instance_id, &task)
    ,   targets_container_(this)
    ,   acc_estimator_(std::move(acc_estimator))
    ,   task_(task)
    ,   base_settings_(base_settings)
    ,   chain_predictors_(new reconstruction::KalmanChainPredictors)
{
    accessor_ = make_shared<dbContent::DBContentAccessor>();

    // base settings
    {
        registerParameter("ds_line", &base_settings_.ds_line, default_line_id);

        registerParameter("slice_duration_in_minutes", &base_settings_.slice_duration_in_minutes,
                          base_settings_.slice_duration_in_minutes);
        registerParameter("outdated_duration_in_minutes", &base_settings_.outdated_duration_in_minutes,
                          base_settings_.outdated_duration_in_minutes);

        registerParameter("delete_all_calc_reftraj", &base_settings_.delete_all_calc_reftraj,
                          base_settings_.delete_all_calc_reftraj);
    }

    // association stuff
    registerParameter("max_time_diff", &base_settings_.max_time_diff_, base_settings_.max_time_diff_);
    registerParameter("max_altitude_diff", &base_settings_.max_altitude_diff_, base_settings_.max_altitude_diff_);
    registerParameter("track_max_time_diff", &base_settings_.track_max_time_diff_, base_settings_.track_max_time_diff_);
    registerParameter("do_track_number_disassociate_using_distance",
                      &base_settings_.do_track_number_disassociate_using_distance_,
                      base_settings_.do_track_number_disassociate_using_distance_);
    registerParameter("tn_disassoc_distance_factor", &base_settings_.tn_disassoc_distance_factor_,
                      base_settings_.tn_disassoc_distance_factor_);


    registerParameter("target_prob_min_time_overlap", &base_settings_.target_prob_min_time_overlap_,
                      base_settings_.target_prob_min_time_overlap_);
    registerParameter("target_min_updates", &base_settings_.target_min_updates_, base_settings_.target_min_updates_);
    registerParameter("target_max_positions_dubious_verified_rate",
                      &base_settings_.target_max_positions_dubious_verified_rate_,
                      base_settings_.target_max_positions_dubious_verified_rate_);
    registerParameter("target_max_positions_dubious_unknown_rate",
                      &base_settings_.target_max_positions_dubious_unknown_rate_,
                      base_settings_.target_max_positions_dubious_unknown_rate_);

    registerParameter("target_max_positions_not_ok_verified_rate",
                      &base_settings_.target_max_positions_not_ok_verified_rate_,
                      base_settings_.target_max_positions_not_ok_verified_rate_);
    registerParameter("target_max_positions_not_ok_unknown_rate",
                      &base_settings_.target_max_positions_not_ok_unknown_rate_,
                      base_settings_.target_max_positions_not_ok_unknown_rate_);

    // // target classification moved to derived since segfault
    // registerParameter("min_aircraft_modec", &base_settings_.min_aircraft_modec_, base_settings_.min_aircraft_modec_);

    // registerParameter("vehicle_acids", &base_settings_.vehicle_acids_, std::string());
    // registerParameter("vehicle_acads", &base_settings_.vehicle_acads_, std::string());

    // reference computation
    {
        registerParameter("ref_Q_std", &ref_calc_settings_.Q_std.Q_std_static,
                          ReferenceCalculatorSettings().Q_std.Q_std_static);
        registerParameter("ref_Q_std_ground", &ref_calc_settings_.Q_std.Q_std_ground,
                          ReferenceCalculatorSettings().Q_std.Q_std_ground);
        registerParameter("ref_Q_std_air", &ref_calc_settings_.Q_std.Q_std_air,
                          ReferenceCalculatorSettings().Q_std.Q_std_air);
        registerParameter("ref_Q_std_unknown", &ref_calc_settings_.Q_std.Q_std_unknown,
                          ReferenceCalculatorSettings().Q_std.Q_std_unknown);

        registerParameter("dynamic_process_noise", &ref_calc_settings_.dynamic_process_noise,
                          ReferenceCalculatorSettings().dynamic_process_noise);

        //registerParameter("ref_min_chain_size", &ref_calc_settings_.min_chain_size   , ReferenceCalculatorSettings().min_chain_size);
        registerParameter("ref_min_dt", &ref_calc_settings_.min_dt, ReferenceCalculatorSettings().min_dt);
        registerParameter("ref_max_dt", &ref_calc_settings_.max_dt, ReferenceCalculatorSettings().max_dt);
        registerParameter("ref_max_distance", &ref_calc_settings_.max_distance,
                          ReferenceCalculatorSettings().max_distance);

        registerParameter("ref_smooth_rts", &ref_calc_settings_.smooth_rts, ReferenceCalculatorSettings().smooth_rts);

        registerParameter("ref_resample_result", &ref_calc_settings_.resample_result,
                          ReferenceCalculatorSettings().resample_result);
        registerParameter("ref_resample_Q_std", &ref_calc_settings_.resample_Q_std.Q_std_static,
                          ReferenceCalculatorSettings().resample_Q_std.Q_std_static);
        registerParameter("ref_resample_Q_std_ground", &ref_calc_settings_.resample_Q_std.Q_std_ground,
                          ReferenceCalculatorSettings().resample_Q_std.Q_std_ground);
        registerParameter("ref_resample_Q_std_air", &ref_calc_settings_.resample_Q_std.Q_std_air,
                          ReferenceCalculatorSettings().resample_Q_std.Q_std_air);
        registerParameter("ref_resample_Q_std_unknown", &ref_calc_settings_.resample_Q_std.Q_std_unknown,
                          ReferenceCalculatorSettings().resample_Q_std.Q_std_unknown);
        registerParameter("ref_resample_dt", &ref_calc_settings_.resample_dt,
                          ReferenceCalculatorSettings().resample_dt);

        registerParameter("ref_max_proj_distance_cart", &ref_calc_settings_.max_proj_distance_cart,
                          ReferenceCalculatorSettings().max_proj_distance_cart);

        registerParameter("ref_resample_systracks", &ref_calc_settings_.resample_systracks,
                          ReferenceCalculatorSettings().resample_systracks);
        registerParameter("ref_resample_systracks_dt", &ref_calc_settings_.resample_systracks_dt,
                          ReferenceCalculatorSettings().resample_systracks_dt);
        registerParameter("ref_resample_systracks_max_dt", &ref_calc_settings_.resample_systracks_max_dt,
                          ReferenceCalculatorSettings().resample_systracks_max_dt);

        registerParameter("filter_references_max_stddev"  , &ref_calc_settings_.filter_references_max_stddev_,
                          ReferenceCalculatorSettings().filter_references_max_stddev_);
        registerParameter("filter_references_max_stddev_m", &ref_calc_settings_.filter_references_max_stddev_m_,
                          ReferenceCalculatorSettings().filter_references_max_stddev_m_);
    }

    assert (acc_estimator_);
}

/**
 */
ReconstructorBase::~ReconstructorBase()
{
    acc_estimator_ = nullptr;
}

void ReconstructorBase::init()
{
    assert(!init_);

    //call before init_impl()
    resetTimeframe();
    applyTimeframeLimits();

    //not needed at the moment
    //initChainPredictors();

    //invoke derived behaviour
    init_impl();

    current_slice_begin_ = timestamp_min_;
    next_slice_begin_    = timestamp_min_; // first slice

    loginf << "ReconstructorBase: init:" 
           << " data time min " << Time::toString(timestamp_min_)
           << " data time max " << Time::toString(timestamp_max_);

    init_ = true;
}

void ReconstructorBase::resetTimeframeSettings()
{
    auto timeframe = timeFrame();

    settings().data_timestamp_min = timeframe.first;
    settings().data_timestamp_max = timeframe.second;

    emit configChanged();
}

bool ReconstructorBase::isVehicleACID(const std::string& acid)
{
    return base_settings_.vehicle_acids_set_.count(acid);
}

bool ReconstructorBase::isVehicleACAD(unsigned int value)
{
    return base_settings_.vehicle_acads_set_.count(value);
}

std::pair<boost::posix_time::ptime, boost::posix_time::ptime> ReconstructorBase::timeFrame() const
{
    //get full data time range (should)
    if (!COMPASS::instance().dbContentManager().hasMinMaxTimestamp())
        return std::pair<boost::posix_time::ptime, boost::posix_time::ptime>();

    boost::posix_time::ptime data_t0, data_t1;
    std::tie(data_t0, data_t1) = COMPASS::instance().dbContentManager().minMaxTimestamp();

    if (data_t0 >= data_t1)
        return std::pair<boost::posix_time::ptime, boost::posix_time::ptime>();

    return std::pair<boost::posix_time::ptime, boost::posix_time::ptime>(data_t0, data_t1);
}

void ReconstructorBase::resetTimeframe()
{
    auto timeframe = timeFrame();

    if (timeframe.first.is_not_a_date_time() || timeframe.second.is_not_a_date_time())
        logerr << "ReconstructorBase: resetTimeframe: invalid data timeframe";
    
    assert(!timeframe.first.is_not_a_date_time() && !timeframe.second.is_not_a_date_time());

    timestamp_min_ = timeframe.first;
    timestamp_max_ = timeframe.second;
}

void ReconstructorBase::applyTimeframeLimits()
{
    //get time range from settings
    boost::posix_time::ptime settings_t0 = base_settings_.data_timestamp_min;
    boost::posix_time::ptime settings_t1 = base_settings_.data_timestamp_max;

    //both set?
    if (settings_t0.is_not_a_date_time() || settings_t1.is_not_a_date_time())
        return;
    
    if (settings_t0 >= settings_t1)
    {
        logwrn << "ReconstructorBase: applyTimeframeLimits: chosen timeframe is invalid, returning...";
        return;
    }

    //limit reconstructor time range
    auto tmin = std::max(settings_t0, timestamp_min_);
    auto tmax = std::min(settings_t1, timestamp_max_);

    if (tmin >= tmax)
    {
        logwrn << "ReconstructorBase: applyTimeframeLimits: combined timeframe is invalid, returning...";
        return;
    }

    timestamp_min_ = tmin;
    timestamp_max_ = tmax;
}

void ReconstructorBase::initIfNeeded()
{
    if (!init_)
        init();

    assert(init_);
}

bool ReconstructorBase::hasNextTimeSlice()
{
    initIfNeeded();

    assert (!current_slice_begin_.is_not_a_date_time());
    assert (!timestamp_max_.is_not_a_date_time());

    first_slice_ = current_slice_begin_ == timestamp_min_;

    loginf << "ReconstructorBase: hasNextTimeSlice: first_slice " << first_slice_;

    return next_slice_begin_ < timestamp_max_;
}

int ReconstructorBase::numSlices() const
{
    if (timestamp_min_.is_not_a_date_time() || timestamp_max_.is_not_a_date_time())
        return -1;

    return (int)std::ceil(Utils::Time::partialSeconds(timestamp_max_ - timestamp_min_)
                           / Utils::Time::partialSeconds(base_settings_.sliceDuration()));
}

std::unique_ptr<ReconstructorBase::DataSlice> ReconstructorBase::getNextTimeSlice()
{
    initIfNeeded();

    assert (isInit());
    assert (hasNextTimeSlice());

    current_slice_begin_ = next_slice_begin_;

    assert (!current_slice_begin_.is_not_a_date_time());
    assert (!timestamp_max_.is_not_a_date_time());

    assert (current_slice_begin_ <= timestamp_max_);

    boost::posix_time::ptime current_slice_end = current_slice_begin_ + base_settings_.sliceDuration();

    //TimeWindow window {current_slice_begin_, current_slice_end};

    logdbg << "ReconstructorBase: getNextTimeSlice: current_slice_begin " << Time::toString(current_slice_begin_)
           << " current_slice_end " << Time::toString(current_slice_end);

    first_slice_ = current_slice_begin_ == timestamp_min_;

    remove_before_time_ = current_slice_begin_ - base_settings_.outdatedDuration();
    write_before_time_ = current_slice_end - base_settings_.outdatedDuration();

    next_slice_begin_ = current_slice_end; // for next iteration

    bool is_last_slice = !hasNextTimeSlice();

    if (is_last_slice)
        write_before_time_ = current_slice_end + boost::posix_time::seconds(1);

    //assert (current_slice_begin_ <= timestamp_max_); can be bigger

    std::unique_ptr<DataSlice> slice (new DataSlice());

    slice->slice_count_ = slice_cnt_;
    slice->slice_begin_ = current_slice_begin_;
    slice->next_slice_begin_ = next_slice_begin_;
    slice->timestamp_min_ = timestamp_min_;
    slice->timestamp_max_ = timestamp_max_;;
    slice->first_slice_ = first_slice_;
    slice->is_last_slice_ = is_last_slice;

    slice->remove_before_time_ = remove_before_time_;
    slice->write_before_time_ = write_before_time_;

    slice->loading_done_ = false;
    slice->processing_done_ = false;
    slice->write_done_ = false;

    ++slice_cnt_;

    loginf << "ReconstructorBase: getNextTimeSlice: slice_cnt " << slice_cnt_
           << " slice_begin " << Time::toString(slice->slice_begin_)
           << " next_slice_begin " << Time::toString(slice->next_slice_begin_)
           << " remove_before_time " << Time::toString(slice->remove_before_time_)
           << " write_before_time "  << Time::toString(slice->write_before_time_)
           << " timestamp_min " << Time::toString(slice->timestamp_min_)
           << " timestamp_max " << Time::toString(slice->timestamp_max_)
           << " first_slice " << slice->first_slice_ << " is_last_slice " << slice->is_last_slice_;

    return slice;
}

void ReconstructorBase::reset()
{
    loginf << "ReconstructorBase: reset/init";

    dbContent::ReconstructorTarget::globalStats().reset();

    accessor_->clear();
    accessors_.clear();

    slice_cnt_ = 0;
    current_slice_begin_ = {};
    next_slice_begin_ = {};
    timestamp_min_ = {};
    timestamp_max_ = {};
    first_slice_ = false;

    remove_before_time_ = {};
    write_before_time_ = {};

    target_reports_.clear();
    tr_timestamps_.clear();
    tr_ds_.clear();

    targets_container_.clear();

    chains_.clear();

    assert (acc_estimator_);
    acc_estimator_->init(this);

    cancelled_ = false;
    init_      = false;
}

/**
 */
void ReconstructorBase::initChainPredictors()
{
    if (chain_predictors_->isInit())
        return;

//int num_threads = std::max(1, tbb::task_scheduler_init::default_num_threads());

#if TBB_VERSION_MAJOR <= 2018
    int num_threads = tbb::task_scheduler_init::default_num_threads(); // TODO PHIL
#else
    int num_threads = tbb::info::default_concurrency();
#endif

    assert (num_threads > 0);

    assert(chain_predictors_);

    chain_predictors_->init(referenceCalculatorSettings().kalman_type_assoc,
                            referenceCalculatorSettings().chainEstimatorSettings(),
                            num_threads);
}

/**
 */
void ReconstructorBase::processSlice()
{
    assert (!currentSlice().remove_before_time_.is_not_a_date_time());

    loginf << "ReconstructorBase: processSlice: " << Time::toString(currentSlice().timestamp_min_)
           << " first_slice " << currentSlice().first_slice_;

    processing_ = true;

    if (!currentSlice().first_slice_)
    {
        logdbg << "ReconstructorBase: processSlice: removing data before "
               << Time::toString(currentSlice().remove_before_time_);

        accessor_->removeContentBeforeTimestamp(currentSlice().remove_before_time_);
    }

    loginf << "ReconstructorBase: processSlice: adding, size " << currentSlice().data_.size();

    accessor_->add(currentSlice().data_);

    logdbg << "ReconstructorBase: processSlice: processing slice";

    processSlice_impl();

    processing_ = false;

    currentSlice().processing_done_ = true;

    if (task().debugSettings().analyze_)
    {
        if (task().debugSettings().analyze_association_)
            doUnassociatedAnalysis();

        if (task().debugSettings().analyze_outlier_detection_)
            doOutlierAnalysis();

        if (currentSlice().is_last_slice_)
        {
            if(task().debugSettings().debug_reference_calculation_)
                doReconstructionReporting();
        }
    }

    logdbg << "ReconstructorBase: processSlice: done";
}

void ReconstructorBase::clearOldTargetReports()
{
    loginf << "ReconstructorBase: clearOldTargetReports: remove_before_time "
           << Time::toString(currentSlice().remove_before_time_)
           << " size " << target_reports_.size();

    tr_timestamps_.clear();
    tr_ds_.clear();

    for (auto tr_it = target_reports_.begin(); tr_it != target_reports_.end() /* not hoisted */; /* no increment */)
    {
        if (tr_it->second.timestamp_ < currentSlice().remove_before_time_)
        {
            //loginf << "ReconstructorBase: clearOldTargetReports: removing " << Time::toString(ts_it->second.timestamp_);
            tr_it = target_reports_.erase(tr_it);
        }
        else
        {
            //loginf << "ReconstructorBase: clearOldTargetReports: keeping " << Time::toString(ts_it->second.timestamp_);

            tr_it->second.in_current_slice_ = false;
            tr_it->second.buffer_index_ = std::numeric_limits<unsigned int>::max(); // set to impossible value

            // add to lookup structures
            tr_timestamps_.insert({tr_it->second.timestamp_, tr_it->second.record_num_});

            tr_ds_[Number::recNumGetDBContId(tr_it->second.record_num_)]
                  [tr_it->second.ds_id_][tr_it->second.line_id_].push_back(
                          tr_it->second.record_num_);

            ++tr_it;
        }
    }

#if DO_RECONSTRUCTOR_PEDANTIC_CHECKING

    for (auto& tr_it : target_reports_)
    {
        assert (tr_it.second.timestamp_ >= currentSlice().remove_before_time_);
        assert (!tr_it.second.in_current_slice_);
    }

    for (auto& ts_it : tr_timestamps_)
        assert (ts_it.first >= currentSlice().remove_before_time_);

#endif

    loginf << "ReconstructorBase: clearOldTargetReports: size after " << target_reports_.size();

    // clear old data from targets
    for (auto& tgt_it : targets_container_.targets_)
        tgt_it.second.removeOutdatedTargetReports();

    // clear old data from chains
    for (auto& chain_it : chains_)
    {
        if (chain_it.second)
        {
            chain_it.second->removeUpdatesBefore(currentSlice().remove_before_time_);

            if (!chain_it.second->checkMeasurementAvailability())
            {
                logerr << "ProbIMMReconstructor: clearOldTargetReports: not all measurements available for chain with UTN " << chain_it.first;
                assert( false);
            }

            if (!chain_it.second->hasData())
                chain_it.second = nullptr;
        }
    }
}

void ReconstructorBase::createTargetReports()
{
    loginf << "ReconstructorBase: createTargetReports: current_slice_begin "
           << Time::toString(currentSlice().slice_begin_);

    boost::posix_time::ptime ts;
    unsigned long record_num;

    dbContent::targetReport::ReconstructorInfo info;

    DBContentManager& dbcont_man = COMPASS::instance().dbContentManager();

    accessors_.clear();

    num_new_target_reports_in_slice_ = 0;

    //unsigned int calc_ref_ds_id = Number::dsIdFrom(ds_sac_, ds_sic_);

    std::set<unsigned int> unused_ds_ids = task_.unusedDSIDs();
    std::map<unsigned int, std::set<unsigned int>> unused_lines = task_.unusedDSIDLines();

    auto& ds_man = COMPASS::instance().dataSourceManager();

    std::set<unsigned int> ground_only_ds_ids = ds_man.groundOnlyDBDataSources();

    for (auto& buf_it : *accessor_)
    {
        assert (dbcont_man.existsDBContent(buf_it.first));
        unsigned int dbcont_id = dbcont_man.dbContent(buf_it.first).id();

        accessors_.emplace(dbcont_id, accessor_->targetReportAccessor(buf_it.first));

        dbContent::TargetReportAccessor& tgt_acc = accessors_.at(dbcont_id);
        unsigned int buffer_size = tgt_acc.size();

        for (unsigned int cnt=0; cnt < buffer_size; cnt++)
        {
            record_num = tgt_acc.recordNumber(cnt);

            ts = tgt_acc.timestamp(cnt);

            //loginf << "ReconstructorBase: createTargetReports: ts " << Time::toString(ts);

            if (!tgt_acc.position(cnt))
                continue;

            if (target_reports_.count(record_num)) // already exist, update buffer_index_
            {
#if DO_RECONSTRUCTOR_PEDANTIC_CHECKING
                //assert (target_reports_.count(record_num));
                assert (!target_reports_.at(record_num).in_current_slice_);

                if (ts < currentSlice().remove_before_time_)
                {
                    logerr << "ReconstructorBase: createTargetReports: old data not removed ts "
                           << Time::toString(ts)
                           << " dbcont " << buf_it.first
                           << " buffer_size " << buffer_size
                           << " remove before " << Time::toString(currentSlice().remove_before_time_);
                }

                assert (ts >= currentSlice().remove_before_time_);

                assert (target_reports_.at(record_num).record_num_ == record_num); // be sure
                assert (target_reports_.at(record_num).timestamp_ == ts); // be very sure
#endif

                target_reports_.at(record_num).buffer_index_ = cnt;
            }
            else // not yet, insert
            {
                // base info
                info.buffer_index_ = cnt;
                info.record_num_ = record_num;
                info.dbcont_id_ = dbcont_id;
                info.ds_id_ = tgt_acc.dsID(cnt);
                info.line_id_ = tgt_acc.lineID(cnt);
                info.timestamp_ = ts;

                // reconstructor info
                info.in_current_slice_ = true;

                info.is_calculated_reference_ =
                    ds_man.hasDBDataSource(info.ds_id_)
                    && ds_man.dbDataSource(info.ds_id_).sac() == ReconstructorBaseSettings::REC_DS_SAC
                    && ds_man.dbDataSource(info.ds_id_).sic() == ReconstructorBaseSettings::REC_DS_SIC;

                info.acad_ = tgt_acc.acad(cnt);
                info.acid_ = tgt_acc.acid(cnt);

                info.mode_a_code_ = tgt_acc.modeACode(cnt);

                info.track_number_ = tgt_acc.trackNumber(cnt);
                info.track_begin_ = tgt_acc.trackBegin(cnt);
                info.track_end_ = tgt_acc.trackEnd(cnt);

                info.position_ = tgt_acc.position(cnt);
                info.position_accuracy_ = tgt_acc.positionAccuracy(cnt);


                info.unsused_ds_pos_ =
                    !info.position().has_value()
                        || (unused_ds_ids.count(info.ds_id_)
                        || (unused_lines.count(info.ds_id_) && unused_lines.at(info.ds_id_).count(info.line_id_)));

                info.barometric_altitude_ = tgt_acc.barometricAltitude(cnt);

                info.velocity_ = tgt_acc.velocity(cnt);
                info.velocity_accuracy_ = tgt_acc.velocityAccuracy(cnt);

                info.track_angle_ = tgt_acc.trackAngle(cnt);
                info.ground_bit_ = tgt_acc.groundBit(cnt);
                info.data_source_is_ground_only = ground_only_ds_ids.count(info.ds_id_);

                info.ecat_ = tgt_acc.ecat(cnt);

                // insert info
                target_reports_[record_num] = info;

                // insert into lookups
                tr_timestamps_.insert({ts, record_num});
                // dbcontent id -> ds_id -> ts ->  record_num

                tr_ds_[dbcont_id][info.ds_id_][info.line_id_].push_back(record_num);

                ++num_new_target_reports_in_slice_;
            }
        }
    }

#if DO_RECONSTRUCTOR_PEDANTIC_CHECKING
    for (auto& tr_it : target_reports_)
    {
        if (tr_it.second.buffer_index_ >= accessor(tr_it.second).size())
            logerr << "ReconstructorBase: createTargetReports: tr " << tr_it.second.asStr()
                   << " buffer index " << tr_it.second.buffer_index_
                   << " accessor size " << accessor(tr_it.second).size() << " is maxint "
                   << (tr_it.second.buffer_index_ == std::numeric_limits<unsigned int>::max());

        assert (tr_it.second.buffer_index_ < accessor(tr_it.second).size()); // fails
    }
#endif

    loginf << "ReconstructorBase: createTargetReports: done with " << num_new_target_reports_in_slice_
           << " new target reports";
}

void ReconstructorBase::removeTargetReportsLaterOrEqualThan(const boost::posix_time::ptime& ts)
{
    // remove target reports from targets & clean
    for (auto& tgt_it : targets_container_.targets_)
        tgt_it.second.removeTargetReportsLaterOrEqualThan(ts);
}

std::map<unsigned int, std::map<unsigned long, unsigned int>> ReconstructorBase::createAssociations()
{
    loginf << "ReconstructorBase: createAssociations";

    std::map<unsigned int, std::map<unsigned long, unsigned int>> associations;
    unsigned int num_assoc {0};

    for (auto& tgt_it : targets_container_.targets_)
    {
        for (auto rn_it : tgt_it.second.target_reports_)
        {
            assert (target_reports_.count(rn_it));

            dbContent::targetReport::ReconstructorInfo& tr = target_reports_.at(rn_it);

            if (tr.timestamp_ < currentSlice().write_before_time_) // tr.in_current_slice_
            {
                associations[Number::recNumGetDBContId(rn_it)][rn_it] = tgt_it.first;
                ++num_assoc;
            }
        }
        tgt_it.second.associations_written_ = true;

        tgt_it.second.updateCounts();
    }

    loginf << "ReconstructorBase: createAssociations: done with " << num_assoc << " associated";

    return associations;
}

std::map<std::string, std::shared_ptr<Buffer>> ReconstructorBase::createAssociationBuffers(
    std::map<unsigned int, std::map<unsigned long,unsigned int>> associations)
{
    logdbg << "ReconstructorBase: createAssociationBuffers";

    DBContentManager& dbcontent_man = COMPASS::instance().dbContentManager();

    // write association info to buffers

    std::map<std::string, std::shared_ptr<Buffer>> assoc_data;

    for (auto& cont_assoc_it : associations) // dbcontent -> rec_nums
    {
        unsigned int num_associated {0};
        unsigned int num_not_associated {0};

        unsigned int dbcontent_id = cont_assoc_it.first;
        string dbcontent_name = dbcontent_man.dbContentWithId(cont_assoc_it.first);
        //DBContent& dbcontent = dbcontent_man.dbContent(dbcontent_name);

        std::map<unsigned long, unsigned int>& tr_associations = cont_assoc_it.second;

        logdbg << "ReconstructorBase: createAssociationBuffers: db content " << dbcontent_name;

        string rec_num_name =
            dbcontent_man.metaVariable(DBContent::meta_var_rec_num_.name()).getFor(dbcontent_name).name();

        string utn_name =
            dbcontent_man.metaVariable(DBContent::meta_var_utn_.name()).getFor(dbcontent_name).name();

        PropertyList properties;
        properties.addProperty(utn_name,  DBContent::meta_var_utn_.dataType());
        properties.addProperty(rec_num_name,  DBContent::meta_var_rec_num_.dataType());

        assoc_data [dbcontent_name].reset(new Buffer(properties));

        shared_ptr<Buffer> buffer  = assoc_data.at(dbcontent_name);

        NullableVector<unsigned int>& utn_col_vec = buffer->get<unsigned int>(utn_name);
        NullableVector<unsigned long>& rec_num_col_vec = buffer->get<unsigned long>(rec_num_name);

        assert (tr_ds_.count(dbcontent_id));

        unsigned int buf_cnt = 0;
        for (auto& ds_it : tr_ds_.at(dbcontent_id))  // iterate over all rec nums
        {
            for (auto& line_it : ds_it.second)
            {
                for (auto& rn_it : line_it.second)
                {
                    assert (target_reports_.count(rn_it));

                    if (target_reports_.at(rn_it).timestamp_ >= currentSlice().write_before_time_)
                        continue;

                    rec_num_col_vec.set(buf_cnt, rn_it);

                    if (tr_associations.count(rn_it))
                    {
                        utn_col_vec.set(buf_cnt, tr_associations.at(rn_it));
                        ++num_associated;
                    }
                    else
                        ++num_not_associated;
                    // else null

                    ++buf_cnt;
                }
            }
        }

        logdbg << "ReconstructorBase: createAssociationBuffers: dcontent " << dbcontent_name
               <<  " assoc " << num_associated << " not assoc " << num_not_associated
               << " buffer size " << buffer->size();

        logdbg << "ReconstructorBase: createAssociationBuffers: dcontent " << dbcontent_name << " done";
    }

    logdbg << "ReconstructorBase: createAssociationBuffers: done";

    return assoc_data;
}

std::map<std::string, std::shared_ptr<Buffer>> ReconstructorBase::createReferenceBuffers()
{
    logdbg << "ReconstructorBase: createReferenceBuffers: num " << targets_container_.targets_.size();

    std::shared_ptr<Buffer> buffer;

    for (auto& tgt_it : targets_container_.targets_)
    {
        if (!buffer)
            buffer = tgt_it.second.getReferenceBuffer(); // also updates count
        else
        {
            auto tmp = tgt_it.second.getReferenceBuffer();
            buffer->seizeBuffer(*tmp);
        }
    }

    if (buffer && buffer->size())
    {
        NullableVector<boost::posix_time::ptime>& ts_vec = buffer->get<boost::posix_time::ptime>(
            DBContent::meta_var_timestamp_.name());

        logdbg << "ReconstructorBase: createReferenceBuffers: buffer size " << buffer->size()
               << " ts min " << Time::toString(ts_vec.get(0))
               << " max " << Time::toString(ts_vec.get(ts_vec.contentSize()-1));

        DataSourceManager& src_man = COMPASS::instance().dataSourceManager();

        unsigned int ds_id = Number::dsIdFrom(base_settings_.ds_sac, base_settings_.ds_sic);

        if (!src_man.hasConfigDataSource(ds_id))
        {
            logdbg << "ReconstructorBase: createReferenceBuffers: creating data source";

            src_man.createConfigDataSource(ds_id);
            assert (src_man.hasConfigDataSource(ds_id));
        }

        dbContent::ConfigurationDataSource& src = src_man.configDataSource(ds_id);

        src.name(base_settings_.ds_name);
        src.dsType("RefTraj"); // same as dstype

        return std::map<std::string, std::shared_ptr<Buffer>> {{buffer->dbContentName(), buffer}};
    }
    else
    {
        logdbg << "ReconstructorBase: createReferenceBuffers: empty buffer";

        return std::map<std::string, std::shared_ptr<Buffer>> {};
    }
}

void ReconstructorBase::doReconstructionReporting()
{
    auto& stats = dbContent::ReconstructorTarget::globalStats();

    const int Decimals = 3;

    auto perc = [ & ] (size_t num, size_t num_total)
    {
        if (num_total == 0)
            return std::string("0%");

        return QString::number((double)num / (double)num_total * 100.0, 'f', Decimals).toStdString() + "%";
    };

    std::string num_chain_skipped_preempt_p         = perc(stats.num_chain_skipped_preempt        , stats.num_chain_checked       );
    std::string num_chain_replaced_p                = perc(stats.num_chain_replaced               , stats.num_chain_checked       );
    std::string num_chain_added_p                   = perc(stats.num_chain_added                  , stats.num_chain_checked       );
    std::string num_chain_updates_valid_p           = perc(stats.num_chain_updates_valid          , stats.num_chain_updates       );
    std::string num_chain_updates_failed_p          = perc(stats.num_chain_updates_failed         , stats.num_chain_updates       );
    std::string num_chain_updates_failed_numeric_p  = perc(stats.num_chain_updates_failed_numeric , stats.num_chain_updates_failed);
    std::string num_chain_updates_failed_badstate_p = perc(stats.num_chain_updates_failed_badstate, stats.num_chain_updates_failed);
    std::string num_chain_updates_failed_other_p    = perc(stats.num_chain_updates_failed_other   , stats.num_chain_updates_failed);
    std::string num_chain_updates_skipped_p         = perc(stats.num_chain_updates_skipped        , stats.num_chain_updates       );
    std::string num_chain_updates_proj_changed_p    = perc(stats.num_chain_updates_proj_changed   , stats.num_chain_updates       );

    std::string num_chain_predictions_failed_p          = perc(stats.num_chain_predictions_failed         , stats.num_chain_predictions       );
    std::string num_chain_predictions_failed_numeric_p  = perc(stats.num_chain_predictions_failed_numeric , stats.num_chain_predictions_failed);
    std::string num_chain_predictions_failed_badstate_p = perc(stats.num_chain_predictions_failed_badstate, stats.num_chain_predictions_failed);
    std::string num_chain_predictions_failed_other_p    = perc(stats.num_chain_predictions_failed_other   , stats.num_chain_predictions_failed);
    std::string num_chain_predictions_fixed_p           = perc(stats.num_chain_predictions_fixed          , stats.num_chain_predictions       );
    std::string num_chain_predictions_proj_changed_p    = perc(stats.num_chain_predictions_proj_changed   , stats.num_chain_predictions       );

    std::string num_rec_updates_ccoeff_corr_p     = perc(stats.num_rec_updates_ccoeff_corr    , stats.num_rec_updates       );
    std::string num_rec_updates_valid_p           = perc(stats.num_rec_updates_valid          , stats.num_rec_updates       );
    std::string num_rec_updates_failed_p          = perc(stats.num_rec_updates_failed         , stats.num_rec_updates       );
    std::string num_rec_updates_failed_numeric_p  = perc(stats.num_rec_updates_failed_numeric , stats.num_rec_updates_failed);
    std::string num_rec_updates_failed_badstate_p = perc(stats.num_rec_updates_failed_badstate, stats.num_rec_updates_failed);
    std::string num_rec_updates_failed_other_p    = perc(stats.num_rec_updates_failed_other   , stats.num_rec_updates_failed);
    std::string num_rec_updates_raf_p             = perc(stats.num_rec_updates_raf            , stats.num_rec_updates       );
    std::string num_rec_updates_raf_numeric_p     = perc(stats.num_rec_updates_raf_numeric    , stats.num_rec_updates_raf   );
    std::string num_rec_updates_raf_badstate_p    = perc(stats.num_rec_updates_raf_badstate   , stats.num_rec_updates_raf   );
    std::string num_rec_updates_raf_other_p       = perc(stats.num_rec_updates_raf_other      , stats.num_rec_updates_raf   );
    std::string num_rec_updates_skipped_p         = perc(stats.num_rec_updates_skipped        , stats.num_rec_updates       );
    std::string num_rec_smooth_steps_failed_p     = perc(stats.num_rec_smooth_steps_failed    , stats.num_rec_updates       );

    auto& section = COMPASS::instance().taskManager().currentReport()->getSection("Reconstruction Statistics");

    if (!section.hasTable("Reconstruction Statistics"))
        section.addTable("Reconstruction Statistics", 4, {"", "", "Value", "Value [%]"}, false);

    auto& table = section.getTable("Reconstruction Statistics");

    table.addRow({"Chain updates", "", "", ""});
    table.addRow({"mm checked", "", stats.num_chain_checked, ""});
    table.addRow({"skipped pre", "", stats.num_chain_skipped_preempt, num_chain_skipped_preempt_p});
    table.addRow({"replaced", "", stats.num_chain_replaced, num_chain_replaced_p});
    table.addRow({"added", "", stats.num_chain_added, num_chain_added_p});
    table.addRow({"mm fresh", "", stats.num_chain_fresh, ""});
    table.addRow({"valid", "", stats.num_chain_updates_valid, num_chain_updates_valid_p});
    table.addRow({"failed", "", stats.num_chain_updates_failed, num_chain_updates_failed_p});
    table.addRow({"", "numeric", stats.num_chain_updates_failed_numeric, num_chain_updates_failed_numeric_p});
    table.addRow({"", "bad state", stats.num_chain_updates_failed_badstate, num_chain_updates_failed_badstate_p});
    table.addRow({"", "other", stats.num_chain_updates_failed_other, num_chain_updates_failed_other_p});
    table.addRow({"skipped", "", stats.num_chain_updates_skipped, num_chain_updates_skipped_p});
    table.addRow({"total", "", stats.num_chain_updates, ""});
    table.addRow({"proj changed", "", stats.num_chain_updates_proj_changed, num_chain_updates_proj_changed_p});

    table.addRow({"", "", "", ""});
    table.addRow({"Chain predictions", "", "", ""});

    table.addRow({"failed", "", stats.num_chain_predictions_failed , num_chain_predictions_failed_p});
    table.addRow({"", "numeric", stats.num_chain_predictions_failed_numeric, num_chain_predictions_failed_numeric_p});
    table.addRow({"", "bad state", stats.num_chain_predictions_failed_badstate, num_chain_predictions_failed_badstate_p});
    table.addRow({"", "other", stats.num_chain_predictions_failed_other, num_chain_predictions_failed_other_p});

    table.addRow({"fixed", "", stats.num_chain_predictions_fixed, num_chain_predictions_fixed_p});
    table.addRow({"total", "", stats.num_chain_predictions, ""});
    table.addRow({"proj changed", "", stats.num_chain_predictions_proj_changed, num_chain_predictions_proj_changed_p});

    table.addRow({"", "", "", ""});
    table.addRow({"Rec updates", "", "", ""});

    table.addRow({"ccoeff corr", "", stats.num_rec_updates_ccoeff_corr, num_rec_updates_ccoeff_corr_p});
    table.addRow({"valid", "", stats.num_rec_updates_valid, num_rec_updates_valid_p});
    table.addRow({"failed", "", stats.num_rec_updates_failed, num_rec_updates_failed_p});
    table.addRow({"", "numeric", stats.num_rec_updates_failed_numeric, num_rec_updates_failed_numeric_p});
    table.addRow({"", "bad state", stats.num_rec_updates_failed_badstate, num_rec_updates_failed_badstate_p});
    table.addRow({"", "other", stats.num_rec_updates_failed_other, num_rec_updates_failed_other_p});
    table.addRow({"reinit after fail", "", stats.num_rec_updates_raf, num_rec_updates_raf_p});
    table.addRow({"", "numeric", stats.num_rec_updates_raf_numeric, num_rec_updates_raf_numeric_p});
    table.addRow({"", "bad state", stats.num_rec_updates_raf_badstate, num_rec_updates_raf_badstate_p});
    table.addRow({"", "other", stats.num_rec_updates_raf_other, num_rec_updates_raf_other_p});
    table.addRow({"skipped", "", stats.num_rec_updates_skipped, num_rec_updates_skipped_p});
    table.addRow({"total", "", stats.num_rec_updates, ""});

    table.addRow({"", "", "", ""});
    table.addRow({"Rec smooth steps", "", "", ""});

    table.addRow({"failed steps", "", stats.num_rec_smooth_steps_failed, num_rec_smooth_steps_failed_p});
    table.addRow({"failed targets", "", stats.num_rec_smooth_target_failed, ""});

    table.addRow({"", "", "", ""});
    table.addRow({"Rec interp steps", "", "", ""});
    table.addRow({"", "failed", stats.num_rec_interp_failed, ""});
}

void ReconstructorBase::doUnassociatedAnalysis()
{
    auto& dbcont_man = COMPASS::instance().dbContentManager();

    assert (dbcont_man.hasMinMaxPosition());

    unsigned int slice_cnt = currentSlice().slice_count_;
    unsigned int run_cnt = currentSlice().run_count_;

    string name = "Unassocated "+to_string(slice_cnt)+" Run"+to_string(currentSliceRepeatRun());

    // unassociated grid
    double lat_min, lat_max, lon_min, lon_max;

    tie(lat_min, lat_max) = dbcont_man.minMaxLatitude();
    tie(lon_min, lon_max) = dbcont_man.minMaxLongitude();

    QRectF roi(lon_min, lat_min, lon_max - lon_min, lat_max - lat_min);
    assert (!roi.isEmpty());

    auto vp = task().getDebugViewpoint(
        name+" Unassociated Grid", "Grid");

    auto anno = vp->annotations().getOrCreateAnnotation("Unassociated Grid");

    unsigned num_cells_x, num_cells_y;

    std::tie(num_cells_x, num_cells_y) = Number::computeGeoWindowResolution(
        lat_min, lat_max, lon_min, lon_max,
        task().debugSettings().grid_max_resolution_, task().debugSettings().max_num_grid_cells_);

    Grid2D grid;
    grid.create(roi, grid2d::GridResolution().setCellCount(num_cells_x, num_cells_y));

    auto& section = COMPASS::instance().taskManager().currentReport()->getSection(
        "Association:Unassociated");

    for (auto rec_num : associator().unassociatedRecNums())
    {
        assert (target_reports_.count(rec_num));

        auto& tr = target_reports_.at(rec_num);

        assert(tr.position_);

        grid.addValue(tr.position_->longitude_, tr.position_->latitude_, 1.0);
    }

    //vp->appendToDescription("max value: "+String::doubleToStringPrecision(val_max, 2));

    Grid2DLayers layers;
    grid.addToLayers(layers, "factor", grid2d::ValueType::ValueTypeMax);

    Grid2DRenderSettings rsettings;
    rsettings.min_value       = 0.0;
    rsettings.max_value       = 1.0;

    rsettings.color_map.create(ColorMap::ColorScale::Green2Red, 2);

    auto result = Grid2DLayerRenderer::render(layers.layer(0), rsettings);

    auto f = new ViewPointGenFeatureGeoImage(result.first, result.second);
    anno->addFeature(f);

    if (!section.hasTable("Unassociated Target Reports"))
        section.addTable("Unassociated Target Reports", 8,
                         {"Slice", "Run", "#Unassoc.", "#All", "Unassoc. [%]",
                                               "#Unassoc.Total", "#Total", "Unassoc.Total [%]"}, true);

    unsigned int num_unassociated_target_reports = associator().unassociatedRecNums().size();

    num_new_target_reports_total_ += num_new_target_reports_in_slice_;
    num_unassociated_target_reports_total_ += num_unassociated_target_reports;

    auto& table = section.getTable("Unassociated Target Reports");

    nlohmann::json::array_t row{slice_cnt, run_cnt};

    if (num_new_target_reports_in_slice_)
    {
        row.insert(row.end(), {num_unassociated_target_reports, num_new_target_reports_in_slice_,
                               String::percentToString(
                                   100.0*num_unassociated_target_reports/ (float)num_new_target_reports_in_slice_)});
    }
    else
        row.insert(row.end(), {{}, {}, {}});


    if (num_new_target_reports_total_)
    {
        row.insert(row.end(), {num_unassociated_target_reports_total_, num_new_target_reports_total_,
                               String::percentToString(
                                   100.0*num_unassociated_target_reports_total_/ (float)num_new_target_reports_total_)});
    }
    else
        row.insert(row.end(), {{}, {}, {}});

    nlohmann::json vp_json;
    vp->toJSON(vp_json);
    //section.addFigure("Avg. Unused Scatterplot", {vp_json});

    // slice was already switched
    vp_json[ViewPoint::VP_FILTERS_KEY]["Timestamp"]["Timestamp Maximum"] = Time::toString(
        next_slice_begin_ - base_settings_.sliceDuration() - boost::posix_time::milliseconds(1));
    vp_json[ViewPoint::VP_FILTERS_KEY]["Timestamp"]["Timestamp Minimum"] =
        Time::toString(current_slice_begin_ - base_settings_.sliceDuration());

    // vp_json[ViewPoint::VP_FILTERS_KEY]["Record Number"]["Record NumberCondition0"] =
    //     String::compress(associator().unassociatedRecNums(), ',');

    vp_json[ViewPoint::VP_SELECTED_RECNUMS_KEY] = associator().unassociatedRecNums();

    table.addRow(row, {vp_json});

    //loginf << "UGA json '" << vp_json.dump() << "'";
}

void ReconstructorBase::doOutlierAnalysis()
{
    for (auto tr_it = target_reports_.begin(); tr_it != target_reports_.end() /* not hoisted */; /* no increment */)
    {

    }
}

bool ReconstructorBase::processing() const
{
    return processing_;
}

void ReconstructorBase::cancel()
{
    cancelled_ = true;
}

void ReconstructorBase::saveTargets()
{
    loginf << "ReconstructorBase: saveTargets: num " << targets_container_.targets_.size();

    processing_ = true;

    DBContentManager& cont_man = COMPASS::instance().dbContentManager();

    cont_man.createNewTargets(targets_container_.targets_);

    cont_man.saveTargets();

    processing_ = false;

    logdbg << "ReconstructorBase: saveTargets: done";
}

const dbContent::TargetReportAccessor& ReconstructorBase::accessor(
    const dbContent::targetReport::ReconstructorInfo& tr) const
{
    assert (accessors_.count(tr.dbcont_id_));
    return accessors_.at(tr.dbcont_id_);
}

ReconstructorTask& ReconstructorBase::task() const
{
    return task_;
}

ReconstructorBase::DataSlice& ReconstructorBase::currentSlice()
{
    return task_.processingSlice();
}

const ReconstructorBase::DataSlice& ReconstructorBase::currentSlice() const
{
    return task_.processingSlice();
}

double ReconstructorBase::determineProcessNoiseVariance(const dbContent::targetReport::ReconstructorInfo& ri,
                                                        const dbContent::ReconstructorTarget& target,
                                                        const ReferenceCalculatorSettings::ProcessNoise& Q) const
{
    auto Q_std = determineProcessNoise(ri, target, Q);
    return Q_std * Q_std;
}

double ReconstructorBase::determineProcessNoise(const dbContent::targetReport::ReconstructorInfo& ri,
                                                const dbContent::ReconstructorTarget& target,
                                                const ReferenceCalculatorSettings::ProcessNoise& Q) const
{
    //no dynamic process noise => return static noise
    if (!ref_calc_settings_.dynamic_process_noise)
        return Q.Q_std_static;

<<<<<<< HEAD
    const double f_ground = dbContent::Target::processNoiseFactorGround(target.targetCategory());
=======
    double f_ground {1.0};
>>>>>>> e8ea6aad

    if (target.targetCategory() != TargetBase::Category::Unknown)
        f_ground = dbContent::Target::processNoiseFactorGround(target.targetCategory());

    if (target.targetCategory() != TargetBase::Category::Unknown
        && dbContent::Target::isGroundOnly(target.targetCategory()))
        return Q.Q_std_ground * f_ground;

<<<<<<< HEAD
    const double f_air = dbContent::Target::processNoiseFactorAir(target.targetCategory());
=======
    double f_air {1.0};

    if (target.targetCategory() != TargetBase::Category::Unknown)
        f_air = dbContent::Target::processNoiseFactorAir(target.targetCategory());
>>>>>>> e8ea6aad

    auto alt_state = target.getAltitudeStateStruct(ri.timestamp_, Time::partialSeconds(base_settings_.max_time_diff_));

    if (alt_state.fl_unknown)
        return Q.Q_std_unknown; // use unknown value with factor 1

    if (alt_state.fl_on_ground)
        return Q.Q_std_ground * f_ground; // on ground

    double Q_std;

#if 0
    //interp between min/max altitude
    assert (ref_calc_settings_.Q_altitude_min_ft < ref_calc_settings_.Q_altitude_max_ft);

    double alt_ft = std::max(ref_calc_settings_.Q_altitude_min_ft,
                            std::min(ref_calc_settings_.Q_altitude_max_ft, (double)alt_state.alt_baro_ft));
    double t = (alt_ft - ref_calc_settings_.Q_altitude_min_ft)
                / (ref_calc_settings_.Q_altitude_max_ft - ref_calc_settings_.Q_altitude_min_ft);
    Q_std = (1.0 - t) * Q.Q_std_ground * f_ground + t * Q.Q_std_air * f_air;
#else
    //
    Q_std = Q.Q_std_air * f_air; // in air
#endif

    return Q_std;
}

void ReconstructorBase::createMeasurement(reconstruction::Measurement& mm, 
                                          const dbContent::targetReport::ReconstructorInfo& ri,
                                          const dbContent::ReconstructorTarget* target)
{
    mm = {};

    mm.source_id = ri.record_num_;
    mm.t         = ri.timestamp_;
    
    auto pos = ri.position();
    assert(pos.has_value());

    auto vel = ri.velocity_;

    auto pos_acc = acc_estimator_->positionAccuracy(ri);

    if (pos_acc.x_stddev_ == 0 || pos_acc.y_stddev_ == 0)
    {
        logerr << "ReconstructorBase: createMeasurement: stddevs 0,  x " << pos_acc.x_stddev_
               << " y " << pos_acc.y_stddev_ << " ds_id " << ri.ds_id_ << " dbcont_id " << ri.dbcont_id_;
        assert (false);
    }

    auto vel_acc = acc_estimator_->velocityAccuracy(ri);
    auto acc_acc = acc_estimator_->accelerationAccuracy(ri);

    //position
    mm.lat = pos.value().latitude_;
    mm.lon = pos.value().longitude_;

    //if target is available determine process noise on per target report basis
    if (target)
    {
        mm.Q_var        = (float)determineProcessNoiseVariance(ri, *target, ref_calc_settings_.Q_std         );
        mm.Q_var_interp = (float)determineProcessNoiseVariance(ri, *target, ref_calc_settings_.resample_Q_std);
    }

    //velocity
    if (vel.has_value())
    {
        auto speed_vec = Utils::Number::speedAngle2SpeedVec(vel->speed_, vel->track_angle_);

        mm.vx = speed_vec.first;
        mm.vy = speed_vec.second;

        //@TODO: vz?
    }

    //@TODO: acceleration?

    //accuracies
    mm.x_stddev = pos_acc.x_stddev_;
    mm.y_stddev = pos_acc.y_stddev_;
    mm.xy_cov   = pos_acc.xy_cov_;

    mm.vx_stddev = vel_acc.vx_stddev_;
    mm.vy_stddev = vel_acc.vy_stddev_;

    mm.ax_stddev = acc_acc.ax_stddev_;
    mm.ay_stddev = acc_acc.ay_stddev_;

    //fix invalid correlation coefficient
    const double ccoeff     = pos_acc.xy_cov_ / (pos_acc.x_stddev_ * pos_acc.y_stddev_);
    const double eps        = 1e-09;
    const double ccoeff_min = -1.0 + eps;
    const double ccoeff_max =  1.0 - eps;

    if (!std::isfinite(ccoeff) || ccoeff < ccoeff_min || ccoeff > ccoeff_max)
    {
        const double stddev_mean = pos_acc.avgStdDev();

        mm.x_stddev = stddev_mean;
        mm.y_stddev = stddev_mean;
        mm.xy_cov   = 0.0;

        mm.pos_acc_corrected = true;
    }
}

void ReconstructorBase::createMeasurement(reconstruction::Measurement& mm,
                                          unsigned long rec_num,
                                          const dbContent::ReconstructorTarget* target)
{
    auto it = target_reports_.find(rec_num);
    assert(it != target_reports_.end());

    createMeasurement(mm, it->second, target);
}

const dbContent::targetReport::ReconstructorInfo* ReconstructorBase::getInfo(unsigned long rec_num) const
{
    auto it = target_reports_.find(rec_num);
    if (it == target_reports_.end())
        return nullptr;

    return &it->second;
}

reconstruction::KalmanChainPredictors& ReconstructorBase::chainPredictors()
{
    assert(chain_predictors_);

    return *chain_predictors_;
}

boost::optional<unsigned int> ReconstructorBase::utnForACAD(unsigned int acad)
{
    return targets_container_.utnForACAD(acad);
}

std::unique_ptr<reconstruction::KalmanChain>& ReconstructorBase::chain(unsigned int utn)
{
    return chains_[utn];
}

void ReconstructorBase::informConfigChanged()
{
    emit configChanged();
}

void ReconstructorBaseSettings::setVehicleACADs(const std::string& value)
{
    vehicle_acads_ = value;

    vehicle_acads_set_.clear();

    for (const auto& acad_str : String::split(vehicle_acads_, ','))
    {
        try {
            unsigned int acad = String::intFromHexString(acad_str);
            vehicle_acads_set_.insert(acad);
        } catch (...) {

            logwrn << "ReconstructorBaseSettings: setVehicleACADs: impossible hex value '" << acad_str << "'";
        }
    }

    loginf << "ReconstructorBaseSettings: setVehicleACADs: value '" << value
           << "' vector " << String::compress(vehicle_acads_set_, ',');
}

void ReconstructorBaseSettings::setVehicleACIDs(const std::string& value)
{
    vehicle_acids_ = value;

    vehicle_acids_set_.clear();

    for (std::string acid_str : String::split(vehicle_acids_, ','))
    {
        acid_str = String::trim(acid_str);
        boost::to_upper(acid_str);
        vehicle_acids_set_.insert(acid_str);
    }

    loginf << "ReconstructorBaseSettings: setVehicleACIDs: value '" << value
           << "' vector " << String::compress(vehicle_acids_set_, ',');
}<|MERGE_RESOLUTION|>--- conflicted
+++ resolved
@@ -1563,11 +1563,7 @@
     if (!ref_calc_settings_.dynamic_process_noise)
         return Q.Q_std_static;
 
-<<<<<<< HEAD
-    const double f_ground = dbContent::Target::processNoiseFactorGround(target.targetCategory());
-=======
     double f_ground {1.0};
->>>>>>> e8ea6aad
 
     if (target.targetCategory() != TargetBase::Category::Unknown)
         f_ground = dbContent::Target::processNoiseFactorGround(target.targetCategory());
@@ -1576,14 +1572,10 @@
         && dbContent::Target::isGroundOnly(target.targetCategory()))
         return Q.Q_std_ground * f_ground;
 
-<<<<<<< HEAD
-    const double f_air = dbContent::Target::processNoiseFactorAir(target.targetCategory());
-=======
     double f_air {1.0};
 
     if (target.targetCategory() != TargetBase::Category::Unknown)
         f_air = dbContent::Target::processNoiseFactorAir(target.targetCategory());
->>>>>>> e8ea6aad
 
     auto alt_state = target.getAltitudeStateStruct(ri.timestamp_, Time::partialSeconds(base_settings_.max_time_diff_));
 
