#pragma once

#include <QObject>

#include "reconstructorbase.h"
#include "targetreportdefs.h"
#include "global.h"
#include "reconstructortarget.h"
#include "simpleassociator.h"
#include "simpleaccuracyestimator.h"
#include "simplereferencecalculator.h"

class SimpleReconstructorSettings
{
  public:
    SimpleReconstructorSettings() {};

    bool associate_non_mode_s_ {true};
    //bool clean_dubious_utns_ {true};
    //bool mark_dubious_utns_unused_ {false};
    //bool comment_dubious_utns_ {true};

    // tracker stuff
    double max_time_diff_tracker_ {15.0};

    double max_distance_quit_tracker_ {10*NM2M}; //10nm in meters // kb 5
    double max_distance_dubious_tracker_ {3*NM2M}; //kb 2.5? 2.5 lowest
    unsigned int max_positions_dubious_tracker_ {5};

    double max_distance_acceptable_tracker_ {NM2M/2.0};
    double max_altitude_diff_tracker_ {300.0};

    unsigned int min_updates_tracker_ {2}; // kb 3!!!

    double prob_min_time_overlap_tracker_ {0.5}; //kb 0.7

    //double max_speed_tracker_kts_ {100000};

    double cont_max_time_diff_tracker_ {30.0};
    double cont_max_distance_acceptable_tracker_ {1852.0};

    // sensor
    double max_time_diff_sensor_ {15.0};
    double max_distance_acceptable_sensor_ {2*NM2M};
    double max_altitude_diff_sensor_ {300.0};

    // other, not registered
    std::set<unsigned int> mode_a_conspicuity_codes_ {512, 1024}; // decimal, oct 1000, 2000

<<<<<<< HEAD
    SimpleReferenceCalculator::Settings ref_calc_settings_;
=======
    // output
    std::string ds_name {"CalcRef"};
    unsigned int ds_sac {0};
    unsigned int ds_sic {1};
    unsigned int ds_line {0};
>>>>>>> 76e44433
};

class SimpleReconstructorWidget;

class SimpleReconstructor : public QObject, public ReconstructorBase
{
    Q_OBJECT

  signals:
    void updateWidgetsSignal();

  public:
    SimpleReconstructor(const std::string& class_id, const std::string& instance_id,
                        ReconstructorTask& task);
    virtual ~SimpleReconstructor();

    virtual dbContent::VariableSet getReadSetFor(const std::string& dbcontent_name) const override;

    virtual void reset() override;

    SimpleReconstructorSettings& settings();

    SimpleReconstructorWidget* widget(); // ownage by caller

    void updateWidgets();

  protected:
  
    friend class dbContent::ReconstructorTarget;
    friend class SimpleAssociator;
    friend class SimpleReferenceCalculator;

    SimpleReconstructorSettings settings_;
    SimpleAssociator associatior_;
    SimpleAccuracyEstimator acc_estimator_;
    SimpleReferenceCalculator ref_calculator_;

    std::map<unsigned long, dbContent::targetReport::ReconstructorInfo> target_reports_;
    // all sources, record_num -> base info
    std::multimap<boost::posix_time::ptime, unsigned long> tr_timestamps_;
    // all sources sorted by time, ts -> record_num
    std::map<unsigned int, std::map<unsigned int, std::map<unsigned int, std::vector<unsigned long>>>> tr_ds_;
    // dbcontent id -> ds_id -> line id -> record_num, sorted by ts

    std::map<unsigned int, dbContent::ReconstructorTarget> targets_; // utn -> tgt

    //std::map<unsigned int, std::map<unsigned long, std::tuple<unsigned int>>> associations_;
    // dbcontent if -> rec_num -> utn, no src rec_nums (dbcontent, rec_num)

    virtual bool processSlice_impl() override;

    void clearOldTargetReports();
    void createTargetReports();

    std::map<unsigned int, std::map<unsigned long, unsigned int>> createAssociations();
    void saveAssociations(std::map<unsigned int, std::map<unsigned long, unsigned int>> associations);
    void saveReferences();
    void saveTargets();
};
<|MERGE_RESOLUTION|>--- conflicted
+++ resolved
@@ -47,15 +47,14 @@
     // other, not registered
     std::set<unsigned int> mode_a_conspicuity_codes_ {512, 1024}; // decimal, oct 1000, 2000
 
-<<<<<<< HEAD
-    SimpleReferenceCalculator::Settings ref_calc_settings_;
-=======
     // output
     std::string ds_name {"CalcRef"};
     unsigned int ds_sac {0};
     unsigned int ds_sic {1};
     unsigned int ds_line {0};
->>>>>>> 76e44433
+
+    //ref calculation
+    SimpleReferenceCalculator::Settings ref_calc_settings_;
 };
 
 class SimpleReconstructorWidget;
