--- conflicted
+++ resolved
@@ -12,11 +12,8 @@
         "${CMAKE_CURRENT_LIST_DIR}/reconstructorbase.h"
         "${CMAKE_CURRENT_LIST_DIR}/simplereconstructor.h"
         "${CMAKE_CURRENT_LIST_DIR}/simpleassociator.h"
-<<<<<<< HEAD
         "${CMAKE_CURRENT_LIST_DIR}/simplereferencecalculator.h"
-=======
         "${CMAKE_CURRENT_LIST_DIR}/simpleaccuracyestimator.h"
->>>>>>> c0656e25
 
     PRIVATE
         "${CMAKE_CURRENT_LIST_DIR}/reconstructortask.cpp"
@@ -27,9 +24,6 @@
         "${CMAKE_CURRENT_LIST_DIR}/reconstructorbase.cpp"
         "${CMAKE_CURRENT_LIST_DIR}/simplereconstructor.cpp"
         "${CMAKE_CURRENT_LIST_DIR}/simpleassociator.cpp"
-<<<<<<< HEAD
         "${CMAKE_CURRENT_LIST_DIR}/simplereferencecalculator.cpp"
-=======
         "${CMAKE_CURRENT_LIST_DIR}/simpleaccuracyestimator.cpp"
->>>>>>> c0656e25
 )