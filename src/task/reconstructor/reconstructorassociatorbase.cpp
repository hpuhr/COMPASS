#include "reconstructorassociatorbase.h"
#include "logger.h"
#include "global.h"
#include "stringconv.h"
#include "timeconv.h"
#include "util/tbbhack.h"
#include "reconstructortask.h"
#include "number.h"

#define FIND_UTN_FOR_TARGET_MT
#define FIND_UTN_FOR_TARGET_REPORT_MT

using namespace std;
using namespace dbContent;
using namespace Utils;

ReconstructorAssociatorBase::ReconstructorAssociatorBase()
{
}

void ReconstructorAssociatorBase::associateNewData()
{
    loginf << "ReconstructorAssociatorBase: associateNewData";

    max_time_diff_ = Time::partialSeconds(reconstructor().settings().max_time_diff_);

    assert (!unassoc_rec_nums_.size());

    if (reconstructor().isCancelled())
        return;

    boost::posix_time::ptime start_time = boost::posix_time::microsec_clock::local_time();

    associateTargetReports();

    time_assoc_trs_ += boost::posix_time::microsec_clock::local_time() - start_time;

    if (reconstructor().isCancelled())
        return;

    checkACADLookup();

    if (reconstructor().isCancelled())
        return;

    start_time = boost::posix_time::microsec_clock::local_time();

            // self-associate created utns
    selfAccociateNewUTNs();

    time_assoc_new_utns_ += boost::posix_time::microsec_clock::local_time() - start_time;

    if (reconstructor().isCancelled())
        return;

    checkACADLookup();

    if (reconstructor().isCancelled())
        return;

    start_time = boost::posix_time::microsec_clock::local_time();

    retryAssociateTargetReports();

    time_retry_assoc_trs_ += boost::posix_time::microsec_clock::local_time() - start_time;

    countUnAssociated();

    if (reconstructor().isCancelled())
        return;

            // clear new flags
    for (auto& tgt_it : reconstructor().targets_)
        tgt_it.second.created_in_current_slice_ = false;

    unassoc_rec_nums_.clear();

            //    reconstructor().acc_estimator_->analyzeAssociatedDistances();
            //    reconstructor().acc_estimator_->clearAssociatedDistances();

    loginf << "ReconstructorAssociatorBase: associateNewData: time_assoc_trs " << Time::toString(time_assoc_trs_)
           << " time_assoc_new_utns " << Time::toString(time_assoc_new_utns_)
           << " time_retry_assoc_trs " << Time::toString(time_retry_assoc_trs_);

    if (reconstructor().currentSlice().is_last_slice_)
        loginf << "ReconstructorAssociatorBase: associateNewData: done, num_merges " << num_merges_;
}

void ReconstructorAssociatorBase::reset()
{
    logdbg << "ReconstructorAssociatorBase: reset";

    utn_vec_.clear();
    acad_2_utn_.clear();
    acid_2_utn_.clear();
    tn2utn_.clear();

    unassoc_rec_nums_.clear();
    assoc_counts_.clear();

    num_merges_ = 0;

    time_assoc_trs_ = {};
    time_assoc_new_utns_ = {};
    time_retry_assoc_trs_ = {};
}

void ReconstructorAssociatorBase::associateTargetReports()
{
    loginf << "ReconstructorAssociatorBase: associateTargetReports";

    bool general_debug = reconstructor().task().debug();

    std::set<unsigned int> debug_utns;
    std::set<unsigned long> debug_rec_nums;

    if (general_debug)
    {
        debug_utns = reconstructor().task().debugUTNs();

        if (debug_utns.size())
            loginf << "DBG utns '" << String::compress(debug_utns, ',') << "'";

        debug_rec_nums = reconstructor().task().debugRecNums();

        if (debug_rec_nums.size())
            loginf << "DBG recnums '" << String::compress(debug_rec_nums, ',') << "'";
    }

    unsigned long rec_num;
    int utn;

    bool do_debug;

    checkACADLookup();

    bool is_unreliable_primary_only;

    for (auto& ts_it : reconstructor().tr_timestamps_)
    {
        if (reconstructor().isCancelled())
            return;

        rec_num = ts_it.second;

        assert (reconstructor().target_reports_.count(rec_num));

        do_debug = general_debug && debug_rec_nums.count(rec_num);

        if (do_debug)
            loginf << "DBG tr " << rec_num;

        dbContent::targetReport::ReconstructorInfo& tr = reconstructor().target_reports_.at(rec_num);

        if (!tr.in_current_slice_)
        {
            if (do_debug)
                loginf << "DBG tr " << rec_num << " not in current slice";

            continue;
        }

        if (reconstructor().acc_estimator_->canCorrectPosition(tr))
        {
            //loginf << "ReconstructorAssociatorBase: associateTargetReports: correct pos";
            reconstructor().acc_estimator_->correctPosition(tr);
        }

        utn = -1;

        is_unreliable_primary_only = tr.dbcont_id_ != 62 && tr.dbcont_id_  != 255 && tr.isPrimaryOnlyDetection();

        if (!is_unreliable_primary_only) // if unreliable primary only, delay association until retry
            utn = findUTNFor(tr, debug_rec_nums, debug_utns);

        if (utn != -1) // estimate accuracy and associate
            associate(tr, utn, debug_rec_nums, debug_utns);
        else // not associated
            unassoc_rec_nums_.push_back(rec_num);
    }

}

void ReconstructorAssociatorBase::associateTargetReports(std::set<unsigned int> dbcont_ids)
{
    loginf << "ReconstructorAssociatorBase: associateTargetReports: dbcont_ids " << String::compress(dbcont_ids, ',');

    bool general_debug = reconstructor().task().debug();

    std::set<unsigned int> debug_utns;
    std::set<unsigned long> debug_rec_nums;

    if (general_debug)
    {
        debug_utns = reconstructor().task().debugUTNs();

        if (debug_utns.size())
            loginf << "DBG utns '" << String::compress(debug_utns, ',') << "'";

        debug_rec_nums = reconstructor().task().debugRecNums();

        if (debug_rec_nums.size())
            loginf << "DBG recnums '" << String::compress(debug_rec_nums, ',') << "'";
    }

    unsigned long rec_num;
    int utn;

    bool do_debug;

    checkACADLookup();

    for (auto& ts_it : reconstructor().tr_timestamps_)
    {
        if (reconstructor().isCancelled())
            return;

        rec_num = ts_it.second;

        assert (reconstructor().target_reports_.count(rec_num));

        do_debug = general_debug && debug_rec_nums.count(rec_num);

        if (do_debug)
            loginf << "DBG tr " << rec_num;

        dbContent::targetReport::ReconstructorInfo& tr = reconstructor().target_reports_.at(rec_num);

        if (!dbcont_ids.count(tr.dbcont_id_))
            continue;

        if (!tr.in_current_slice_)
        {
            if(do_debug)
                loginf << "DBG tr " << rec_num << " not in current slice";

            continue;
        }

        utn = findUTNFor(tr, debug_rec_nums, debug_utns);

        if (utn != -1) // estimate accuracy and associate
            associate(tr, utn, debug_rec_nums, debug_utns);
        else // not associated
            unassoc_rec_nums_.push_back(rec_num);
    }

}

void ReconstructorAssociatorBase::selfAccociateNewUTNs()
{
    loginf << "ReconstructorAssociatorBase: selfAccociateNewUTNs";

    unsigned int run_cnt {0};
    bool do_it_again {true};

    bool general_debug = reconstructor().task().debug();

    std::set<unsigned int> debug_utns;
    std::set<unsigned long> debug_rec_nums;

    if (general_debug)
    {
        debug_utns = reconstructor().task().debugUTNs();

        if (debug_utns.size())
            loginf << "DBG utns '" << String::compress(debug_utns, ',') << "'";

        debug_rec_nums = reconstructor().task().debugRecNums();

        if (debug_rec_nums.size())
            loginf << "DBG recnums '" << String::compress(debug_rec_nums, ',') << "'";
    }

    int other_utn;

    while (do_it_again && !reconstructor().isCancelled())
    {
        loginf << "ReconstructorAssociatorBase: selfAccociateNewUTNs: run " << run_cnt;

        checkACADLookup();

        do_it_again = false;

        for (auto utn_it = utn_vec_.begin(); utn_it != utn_vec_.end(); utn_it++)
        {
            unsigned int utn = *utn_it;

            if (!reconstructor().targets_.at(utn).created_in_current_slice_)
                continue;

            other_utn = findUTNForTarget(utn, debug_rec_nums, debug_utns);

            if (other_utn != -1)
            {
                loginf << "ReconstructorAssociatorBase: selfAccociateNewUTNs: run " << run_cnt
                       << ": found merge utn " << utn << " with " << other_utn;

                dbContent::ReconstructorTarget& target = reconstructor().targets_.at(utn);
                dbContent::ReconstructorTarget& other_target = reconstructor().targets_.at(other_utn);

                        // move target reports
                other_target.addTargetReports(target.target_reports_);

                        // remove from targets
                assert (reconstructor().targets_.count(utn));
                reconstructor().targets_.erase(utn);

                        // remove from utn list
                utn_it = utn_vec_.erase(utn_it);

                        // remove from acad lookup
                for (auto& acad_it : acad_2_utn_)
                {
                    if (acad_it.second == utn)
                        acad_2_utn_[acad_it.first] = other_utn;
                }

                        // remove from acid lookup
                for (auto& acid_it : acid_2_utn_)
                {
                    if (acid_it.second == utn)
                        acid_2_utn_[acid_it.first] = other_utn;
                }

                        // remove in tn2utn_ lookup
                // ds_id -> line id -> track num -> utn, last tod
                for (auto& ds_it : tn2utn_)
                {
                    for (auto& line_it : ds_it.second)
                    {
                        for (auto& tn_it : line_it.second)
                        {
                            if (tn_it.second.first == utn)
                            {
                                // replace utn
                                tn2utn_[ds_it.first][line_it.first][tn_it.first] =
                                    std::pair<unsigned int, boost::posix_time::ptime> (
                                        (unsigned int) other_utn, tn_it.second.second);
                            }
                        }
                    }

                }

                checkACADLookup();

                do_it_again = true;

                ++num_merges_;
            }
        }

        ++run_cnt;
    }

    loginf << "ReconstructorAssociatorBase: selfAccociateNewUTNs: done at run " << run_cnt;
}

void ReconstructorAssociatorBase::retryAssociateTargetReports()
{
    loginf << "ReconstructorAssociatorBase: retryAssociateTargetReports";

    if (!unassoc_rec_nums_.size())
        return;

    bool general_debug = reconstructor().task().debug();

    std::set<unsigned int> debug_utns;
    std::set<unsigned long> debug_rec_nums;

    if (general_debug)
    {
        debug_utns = reconstructor().task().debugUTNs();

        if (debug_utns.size())
            loginf << "DBG utns '" << String::compress(debug_utns, ',') << "'";

        debug_rec_nums = reconstructor().task().debugRecNums();

        if (debug_rec_nums.size())
            loginf << "DBG recnums '" << String::compress(debug_rec_nums, ',') << "'";
    }

    unsigned long rec_num;
    unsigned int dbcont_id;
    int utn;

    bool do_debug;

    unsigned int assocated_cnt{0};

    for (auto rec_num_it = unassoc_rec_nums_.rbegin(); rec_num_it != unassoc_rec_nums_.rend(); ++rec_num_it)
    {
        if (reconstructor().isCancelled())
            return;

        rec_num = *rec_num_it;

        dbcont_id = Number::recNumGetDBContId(rec_num);

        assert (reconstructor().target_reports_.count(rec_num));

        do_debug = general_debug && debug_rec_nums.count(rec_num);

        if (do_debug)
            loginf << "DBG tr " << rec_num;

        dbContent::targetReport::ReconstructorInfo& tr = reconstructor().target_reports_.at(rec_num);

        if (!tr.in_current_slice_)
        {
            if(do_debug)
                loginf << "DBG tr " << rec_num << " not in current slice";

            continue;
        }

                // check if should have been associated
        assert (!tr.acad_);
        assert (!tr.acid_);

        if (dbcont_id == 62 || dbcont_id == 255)
            assert (!tr.track_number_);

        utn = findUTNByModeACPos (tr, utn_vec_, debug_rec_nums, debug_utns);

        if (utn != -1) // estimate accuracy and associate
        {
            associate(tr, utn, debug_rec_nums, debug_utns);

            ++assocated_cnt;
        }
    }

    loginf << "ReconstructorAssociatorBase: retryAssociateTargetReports: done with count " << assocated_cnt;
}

void ReconstructorAssociatorBase::associate(
    dbContent::targetReport::ReconstructorInfo& tr, int utn,
    const std::set<unsigned long>& debug_rec_nums, const std::set<unsigned int>& debug_utns)
{
    assert (utn >= 0);

    bool do_debug = debug_rec_nums.count(tr.record_num_) || debug_utns.count(utn);

    unsigned int dbcont_id  = Number::recNumGetDBContId(tr.record_num_);
    //AccuracyEstimatorBase::AssociatedDistance dist;

    if (!reconstructor().targets_.count(utn))
        logerr << "ReconstructorAssociatorBase: associate: utn " << utn << " missing";

            // add associated target reports
    assert (reconstructor().targets_.count(utn));

            // check if position usable
    reconstructor().acc_estimator_->validate(tr);
    doOutlierDetection(tr, utn, do_debug); //124976,129072

    reconstructor().targets_.at(utn).addTargetReport(tr.record_num_);

    if (tr.track_number_ && (dbcont_id == 62 || dbcont_id == 255))
        tn2utn_[tr.ds_id_][tr.line_id_][*tr.track_number_] =
            std::pair<unsigned int, boost::posix_time::ptime>(utn, tr.timestamp_);

    if (tr.acad_)
        acad_2_utn_[*tr.acad_] = utn;

    if (tr.acid_)
        acid_2_utn_[*tr.acid_] = utn;

    assoc_counts_[tr.ds_id_][dbcont_id].first++;

    postAssociate (tr, utn);
}

void ReconstructorAssociatorBase::checkACADLookup()
{
    unsigned int acad;

    unsigned int count = 0;

    for (auto& target_it : reconstructor().targets_)
    {
        if (!target_it.second.hasACAD())
            continue;

        assert (target_it.second.acads_.size() == 1);

        acad = *target_it.second.acads_.begin();

        if (!acad_2_utn_.count(acad))
        {
            logerr << "ReconstructorAssociatorBase: getTALookupMap: acad "
                   << String::hexStringFromInt(acad, 6, '0')
                   << " not in lookup";
        }

        ++count;
    }

    assert (acad_2_utn_.size() == count);
}

void ReconstructorAssociatorBase::countUnAssociated()
{
    for (auto rn_it : unassoc_rec_nums_)
    {
        if (reconstructor().isCancelled())
            return;

        unsigned long rec_num;
        unsigned int dbcont_id;

        rec_num = rn_it;

        dbcont_id = Number::recNumGetDBContId(rec_num);

        assert (reconstructor().target_reports_.count(rec_num));

        dbContent::targetReport::ReconstructorInfo& tr = reconstructor().target_reports_.at(rec_num);

        assoc_counts_[tr.ds_id_][dbcont_id].second++;
    }
}

int ReconstructorAssociatorBase::findUTNFor (dbContent::targetReport::ReconstructorInfo& tr,
                                            const std::set<unsigned long>& debug_rec_nums,
                                            const std::set<unsigned int>& debug_utns)
{
    int utn {-1};

    bool do_debug = debug_rec_nums.count(tr.record_num_);

    unsigned int dbcont_id = Number::recNumGetDBContId(tr.record_num_);

    vector<tuple<bool, unsigned int, double>> results;
    const boost::posix_time::time_duration track_max_time_diff =
        Time::partialSeconds(reconstructor().settings().track_max_time_diff_);

    assert (reconstructor().targets_.size() == utn_vec_.size());

    double distance_m{0}, tgt_est_std_dev{0}, tr_est_std_dev{0};

    bool reset_tr_assoc {false};

    auto canAssocByACAD = [ & ] (dbContent::targetReport::ReconstructorInfo& tr)
    {
        if (!tr.acad_)
            return false;

        return (bool) acad_2_utn_.count(*tr.acad_);
    };

    auto assocByACAD = [ & ] (dbContent::targetReport::ReconstructorInfo& tr)
    {
        assert (tr.acad_);
        assert (acad_2_utn_.count(*tr.acad_));

        utn = acad_2_utn_.at(*tr.acad_);
        assert (reconstructor().targets_.count(utn));
    };

    auto canAssocByACID = [ & ] (dbContent::targetReport::ReconstructorInfo& tr)
    {
        if (!tr.acid_)
            return false;

        if (*tr.acid_ == "00000000" || *tr.acid_ == "????????" || *tr.acid_ == "        ")
            return false;

        return (bool) acid_2_utn_.count(*tr.acid_);
    };

    auto assocByACID = [ & ] (dbContent::targetReport::ReconstructorInfo& tr)
    {
        assert (tr.acid_);
        assert (acid_2_utn_.count(*tr.acid_));

        utn = acid_2_utn_.at(*tr.acid_);
        assert (reconstructor().targets_.count(utn));
    };

    auto canAssocByTrackNumber = [ & ] (dbContent::targetReport::ReconstructorInfo& tr)
    {
        if (!tr.track_number_) // only if track number is set
            return false;

        if (dbcont_id != 62 && dbcont_id != 255) // only if trustworty track numbers in 62 and reftraj
            return false;

        return (bool) tn2utn_[tr.ds_id_][tr.line_id_].count(*tr.track_number_);
    };

    auto assocByTrackNumber = [ & ] (dbContent::targetReport::ReconstructorInfo& tr)
    {
        boost::posix_time::ptime timestamp_prev;

        assert (tr.track_number_);

        assert (tn2utn_.at(tr.ds_id_).at(tr.line_id_).count(*tr.track_number_));
        std::tie(utn, timestamp_prev) = tn2utn_.at(tr.ds_id_).at(tr.line_id_).at(*tr.track_number_);
        assert (reconstructor().targets_.count(utn));

                // check for larger time offset
        if (tr.timestamp_ - timestamp_prev > track_max_time_diff) // too old
        {
            // remove previous track number assoc
            assert (tn2utn_[tr.ds_id_][tr.line_id_].count(*tr.track_number_));
            tn2utn_[tr.ds_id_][tr.line_id_].erase(*tr.track_number_);

                    // create new and add
            utn = createNewTarget(tr);
            assert (reconstructor().targets_.count(utn));
        }
        else if (canGetPositionOffset(tr, reconstructor().targets_.at(utn)))
        {
            assert (reconstructor().targets_.count(utn));

                    // check for position offsets
            //            auto pos_offs = getPositionOffset(tr, reconstructor().targets_.at(utn), do_debug);

                    //            if (pos_offs.has_value())
                    //            {
                    //                std::tie(distance_m, tgt_est_std_dev, tr_est_std_dev) = pos_offs.value();

            boost::optional<bool> check_result = checkPositionOffsetAcceptable(
                tr, utn, true, do_debug);

            if (check_result && !*check_result)
            {
                tn2utn_[tr.ds_id_][tr.line_id_].erase(*tr.track_number_);
                reset_tr_assoc = true;
            }
            //            }
        }
    };

    auto findUTNByModeACPosOrCreateNewTarget = [ & ] (dbContent::targetReport::ReconstructorInfo& tr)
    {
        // check if position match to other target would exist
        utn = findUTNByModeACPos (tr, utn_vec_, debug_rec_nums, debug_utns);

        if (utn == -1)
        {
           // create new and add
            utn = createNewTarget(tr);
            assert (reconstructor().targets_.count(utn));
        }
        else
            assert (reconstructor().targets_.count(utn));
    };

START_TR_ASSOC:

    utn = -1; // not yet found
    reset_tr_assoc = false;

            // try by mode-s address or trustworthy track number
            // create new if not already existing
    if (tr.acad_
        || tr.acid_
        || (tr.track_number_ && (dbcont_id == 62 || dbcont_id == 255)))
    {
        // find utn

        if (canAssocByACAD(tr)) // already exists
            assocByACAD(tr);
        else if (canAssocByACID(tr)) // already exists
            assocByACID(tr);
        else if (canAssocByTrackNumber(tr))
        {
            assocByTrackNumber(tr);

            if (reset_tr_assoc)
                goto START_TR_ASSOC;
        }
        else // not yet existing, create & add target
            findUTNByModeACPosOrCreateNewTarget(tr);

        assert (utn != -1);

        if(do_debug)
            loginf << "DBG tr " << tr.record_num_ << " utn by acad";
    }
    else // not associated by trustworty id
    {
        assert (utn == -1);

        if(do_debug)
            loginf << "DBG tr " << tr.record_num_ << " no utn by acad, doing mode a/c + pos";

        utn = findUTNByModeACPos (tr, utn_vec_, debug_rec_nums, debug_utns);

        if (utn != -1)
            assert (reconstructor().targets_.count(utn));
    }

    return utn;
}

int ReconstructorAssociatorBase::findUTNByModeACPos (
    const dbContent::targetReport::ReconstructorInfo& tr,
    const std::vector<unsigned int>& utn_vec,
    const std::set<unsigned long>& debug_rec_nums,
    const std::set<unsigned int>& debug_utns)
{
    unsigned int num_targets = reconstructor().targets_.size();
    assert (utn_vec.size() == num_targets);

    vector<tuple<bool, unsigned int, double>> results;
    vector<reconstruction::PredictionStats> prediction_stats;

    results.resize(num_targets);
    prediction_stats.resize(num_targets);
    boost::posix_time::ptime timestamp = tr.timestamp_;

    const float max_altitude_diff = reconstructor().settings().max_altitude_diff_;

    bool do_debug = debug_rec_nums.count(tr.record_num_);

    if (do_debug)
        loginf << "ReconstructorAssociatorBase: findUTNByModeACPos: rn " << tr.record_num_;

#ifdef FIND_UTN_FOR_TARGET_REPORT_MT
    tbb::parallel_for(uint(0), num_targets, [&](unsigned int target_cnt)
#else
    for (unsigned int target_cnt = 0; target_cnt < num_targets; ++target_cnt)
#endif
                      {
                          unsigned int other_utn = utn_vec.at(target_cnt);
                          bool do_other_debug = false; //debug_utns.count(other_utn);

                          ReconstructorTarget& other = reconstructor().targets_.at(other_utn);

                          results[target_cnt] = tuple<bool, unsigned int, double>(false, other.utn_, 0);

                          if (tr.acad_ && other.hasACAD()) // has to be covered outside
#ifdef FIND_UTN_FOR_TARGET_REPORT_MT
                              return;
#else
            continue;
#endif

                          if (!other.isTimeInside(timestamp, max_time_diff_))
                          {
#ifdef FIND_UTN_FOR_TARGET_REPORT_MT
                              return;
#else
            continue;
#endif
                          }

                          if (!other.canPredict(timestamp))
#ifdef FIND_UTN_FOR_TARGET_REPORT_MT
                              return;
#else
            continue;
#endif

                          bool mode_a_checked = false;
                          bool mode_a_verified = false;
                          bool mode_c_checked = false;

                          if (tr.mode_a_code_ || tr.barometric_altitude_) // mode a/c based
                          {
                              // check mode a code

                              if (tr.mode_a_code_)
                              {
                                  ComparisonResult ma_res = other.compareModeACode(tr, max_time_diff_);

                                  if (ma_res == ComparisonResult::DIFFERENT)
                                  {
                                     //target_cnt++;
#ifdef FIND_UTN_FOR_TARGET_REPORT_MT
                                      return;
#else
                    continue;
#endif
                                  }

                                  mode_a_checked = true;
                                  mode_a_verified = ma_res == ComparisonResult::SAME;
                              }

                              if (do_debug)
                                  loginf << "DBG tr " << tr.record_num_ << " other_utn "
                                         << other_utn << ": possible mode a match, verified "
                                         << mode_a_verified;


                                      // check mode c code
                              if (tr.barometric_altitude_)
                              {
                                  ComparisonResult mc_res = other.compareModeCCode(
                                      tr, max_time_diff_, max_altitude_diff, false);

                                  if (mc_res == ComparisonResult::DIFFERENT)
                                  {
                                     //target_cnt++;
#ifdef FIND_UTN_FOR_TARGET_REPORT_MT
                                      return;
#else
                    continue;
#endif
                                  }

                                  mode_c_checked = true;
                              }

                              if (do_debug)
                                  loginf << "DBG tr " << tr.record_num_ << " other_utn "
                                         << other_utn << ": possible mode c match";
                          }

                          if (do_debug)
                              loginf << "DBG tr " << tr.record_num_ << " other_utn "
                                     << other_utn << ": mode_a_checked " << mode_a_checked
                                     << " mode_a_verified " << mode_a_verified
                                     << " mode_c_checked " << mode_c_checked;

                                  // check positions

                                  //                tie(ref_pos, ok) = other.interpolatedPosForTimeFast(
                                  //                    timestamp, max_time_diff_sensor);

                          double distance_m{0}, tgt_est_std_dev{0}, tr_est_std_dev{0}; //, sum_est_std_dev{0};
                          //double mahalanobis_dist{0};

                          if (!canGetPositionOffset(tr, other))
#ifdef FIND_UTN_FOR_TARGET_REPORT_MT
                              return;
#else
            continue;
#endif

                          auto pos_offs = getPositionOffset(tr, other, do_debug, &prediction_stats[ target_cnt ]);

                          if (!pos_offs.has_value()) 
#ifdef FIND_UTN_FOR_TARGET_REPORT_MT
                              return;
#else
            continue;
#endif

                          std::tie(distance_m, tgt_est_std_dev, tr_est_std_dev) = pos_offs.value();

                          boost::optional<std::pair<bool, double>> check_ret = calculatePositionOffsetScore(
                              tr, other_utn, distance_m, tgt_est_std_dev, tr_est_std_dev, mode_a_verified, do_debug);

                          if (check_ret && check_ret->first)
                          {
                              results[target_cnt] = tuple<bool, unsigned int, double> (
                                  true, other.utn_, check_ret->second);
                          }
                      }
#ifdef FIND_UTN_FOR_TARGET_REPORT_MT
                      );
#endif

            //log failed predictions
    for (const auto& s : prediction_stats)
        ReconstructorTarget::addPredictionToGlobalStats(s);

            // find best match
    bool usable;
    unsigned int other_utn;

    bool first = true;
    unsigned int best_other_utn;
    double best_mahalanobis_dist;
    double mahalanobis_dist;

    for (auto& res_it : results) // usable, other utn, num updates, avg distance
    {
        tie(usable, other_utn, mahalanobis_dist) = res_it;

        if (!usable)
            continue;

        if (first || mahalanobis_dist < best_mahalanobis_dist)
        {
            best_other_utn = other_utn;
            best_mahalanobis_dist = mahalanobis_dist;

            first = false;
        }
    }

    if (!first)
    {
        if (do_debug)
        {
            loginf << "DBG tr " << tr.record_num_ << " other_utn "
                   << other_utn << ": match with best_mahalanobis_dist " << best_mahalanobis_dist;
        }

        return best_other_utn;
    }

    return -1;
}

int ReconstructorAssociatorBase::findUTNForTarget (unsigned int utn,
                                                  const std::set<unsigned long>& debug_rec_nums,
                                                  const std::set<unsigned int>& debug_utns)
{
    if (!reconstructor().targets_.size()) // check if targets exist
        return -1;

    assert (reconstructor().targets_.count(utn));

    const dbContent::ReconstructorTarget& target = reconstructor().targets_.at(utn);

    bool print_debug_target = false; //debug_utns.count(utn);

            //    if (print_debug_target)
            //        loginf << "ReconstructorAssociatorBase: findUTNForTarget: utn " << utn;

            // dont check by mode s, should never work

            //    int tmp_utn = findUTNForTargetByTA(target, targets);

            //    if (tmp_utn != -1) // either mode s, so
            //        return tmp_utn;

            //    if (!task_.associateNonModeS())
            //        return -1;

            // try to find by m a/c/pos

    vector<tuple<bool, unsigned int, unsigned int, double>> results;
    // usable, other utn, num updates, avg distance

    vector<reconstruction::PredictionStats> prediction_stats;

    unsigned int num_utns = utn_vec_.size();
    results.resize(num_utns);
    prediction_stats.resize(num_utns);

    const auto& settings = reconstructor().settings();

            //const boost::posix_time::time_duration max_time_diff_tracker = Utils::Time::partialSeconds(settings.max_time_diff_);

            //computes a match score for the given other target
    auto scoreUTN = [ & ] (const std::vector<size_t>& rec_nums,
                        const dbContent::ReconstructorTarget& other,
                        unsigned int result_idx,
                        bool secondary_verified,
                        //                        double max_mahal_dist_accept,
                        //                        double max_mahal_dist_dub,
                        //                        double max_mahal_dist_quit,
                        //double max_pos_dubious_rate,
                        bool print_debug)
    {
        vector<pair<unsigned long, double>> distance_scores;
        double distance_scores_sum {0};

        unsigned int pos_dubious_cnt {0};
        unsigned int pos_good_cnt {0};
        unsigned int pos_skipped_cnt {0};

        double distance_m, stddev_est_target, stddev_est_other;
        float pos_dubious_rate;
        bool pos_dubious_rate_acceptable;

        for (auto rn_it : rec_nums)
        {
            assert (reconstructor().target_reports_.count(rn_it));

            const dbContent::targetReport::ReconstructorInfo& tr = reconstructor().target_reports_.at(rn_it);

            if (!canGetPositionOffset(tr.timestamp_, target, other))
            {
                ++pos_skipped_cnt;
                continue;
            }

            //@TODO: debug flag
            auto pos_offs = getPositionOffset(tr.timestamp_, target, other, false, &prediction_stats[ result_idx ]);
            if (!pos_offs.has_value())
            {
                ++pos_skipped_cnt;
                continue;
            }

            tie(distance_m, stddev_est_target, stddev_est_other) = pos_offs.value();

            if (!*isTargetAccuracyAcceptable(stddev_est_target, utn, tr.timestamp_)
                || !*isTargetAccuracyAcceptable(stddev_est_other, other.utn_, tr.timestamp_))
            {
                ++pos_skipped_cnt;
                continue;
            }

            double sum_stddev_est = stddev_est_target + stddev_est_other;
            ReconstructorAssociatorBase::DistanceClassification score_class;
            double distance_score;

            std::tie(score_class, distance_score) = checkPositionOffsetScore (
                distance_m, sum_stddev_est, secondary_verified);

            if (score_class == DistanceClassification::Distance_Dubious)
                ++pos_dubious_cnt;
            else if (score_class == DistanceClassification::Distance_Good)
                ++pos_good_cnt;
            else if (score_class == DistanceClassification::Distance_NotOK)
            {
                distance_scores.clear();
                pos_good_cnt = 0;

                if (print_debug)
                {
                    loginf << "\ttarget " << target.utn_ << " other " << other.utn_
                           << " max mahalanobis distance failed,  score " << distance_score;
                }

                break;
            }

                    //loginf << "\tdist " << distance;

            distance_scores.push_back({rn_it, distance_score});
            distance_scores_sum += distance_score;
        }

        pos_dubious_rate = (float) pos_dubious_cnt / (float) pos_good_cnt;

        pos_dubious_rate_acceptable =
            secondary_verified ? pos_dubious_rate < settings.target_max_positions_dubious_verified_rate_
                               : pos_dubious_rate < settings.target_max_positions_dubious_unknown_rate_;

        if (pos_good_cnt
            && pos_dubious_rate_acceptable
            && distance_scores.size() >= settings.target_min_updates_)
        {
            double distance_score_avg = distance_scores_sum / (float) distance_scores.size();

            if (isTargetAverageDistanceAcceptable(distance_score_avg, secondary_verified))
            {
                if (print_debug)
                {
                    loginf << "\ttarget " << target.utn_ << " other " << other.utn_
                           << " next utn " << num_utns << " dist avg " << distance_score_avg
                           << " num " << distance_scores.size();
                }

                results[result_idx] = tuple<bool, unsigned int, unsigned int, double>(
                    true, other.utn_, distance_scores.size(), distance_score_avg);
            }
            else
            {
                if (print_debug)
                    loginf << "\ttarget " << target.utn_ << " other " << other.utn_
                           << " distance_score_avg failed " << distance_score_avg;
            }
        }
        else
        {
            if (print_debug)
                loginf << "\ttarget " << target.utn_ << " other " << other.utn_
                       << " same distances failed "
                       << distance_scores.size() << " < " << settings.target_min_updates_;
        }
    };

#ifdef FIND_UTN_FOR_TARGET_MT
    tbb::parallel_for(uint(0), num_utns, [&](unsigned int cnt)
#else
    for (unsigned int cnt=0; cnt < num_utns; ++cnt)
#endif
<<<<<<< HEAD
                      {
#ifdef FIND_UTN_FOR_TARGET_MT

#if TBB_VERSION_MAJOR <= 4
                          int thread_id = pthread_self(); // TODO PHIL
#else
                          int thread_id = tbb::this_task_arena::current_thread_index();
#endif

                          if (thread_id < 0)
                              thread_id = 0; // can be task_arena_base::not_initialized = -1

#else
        int thread_id = 0;
#endif
                          unsigned int other_utn = utn_vec_.at(cnt);
=======
    {
        unsigned int other_utn = utn_vec_.at(cnt);
>>>>>>> 69688996

                //bool print_debug_target = debug_utns.count(utn) && debug_utns.count(other_utn);

                // only check for previous targets
        const dbContent::ReconstructorTarget& other = reconstructor().targets_.at(other_utn);

        results[cnt] = tuple<bool, unsigned int, unsigned int, double>(false, other.utn_, 0, 0);

        if (utn == other_utn)
#ifdef FIND_UTN_FOR_TARGET_MT
            return;
#else
            continue;
#endif
        if (target.hasACAD() && other.hasACAD())
#ifdef FIND_UTN_FOR_TARGET_MT
            return;
#else
            continue;
#endif
        Transformation trafo;

        bool print_debug = debug_utns.count(utn) && debug_utns.count(other_utn);

        if (print_debug)
        {
            loginf << "\ttarget " << target.utn_ << " " << target.timeStr()
                    << " checking other " << other.utn_ << " " << other.timeStr()
                    << " overlaps " << target.timeOverlaps(other)
                    << " prob " << target.probTimeOverlaps(other);
        }

        if (target.timeOverlaps(other)
            && target.probTimeOverlaps(other) >= settings.target_prob_min_time_overlap_)
        {
            // check based on mode a/c/pos

            if (print_debug)
                loginf << "\ttarget " << target.utn_ << " other " << other.utn_ << " overlap passed";

            vector<unsigned long> ma_unknown; // record numbers
            vector<unsigned long> ma_same;
            vector<unsigned long> ma_different;

            tie (ma_unknown, ma_same, ma_different) = target.compareModeACodes(
                other, max_time_diff_);

            if (print_debug)
            {
                loginf << "\ttarget " << target.utn_ << " other " << other.utn_
                        << " ma unknown " << ma_unknown.size()
                        << " same " << ma_same.size() << " diff " << ma_different.size();
            }

            if (ma_same.size() > ma_different.size()
                && ma_same.size() >= settings.target_min_updates_)
            {
                if (print_debug)
                    loginf << "\ttarget " << target.utn_ << " other " << other.utn_
                            << " mode a check passed";

                        // check mode c codes

                vector<unsigned long> mc_unknown;
                vector<unsigned long> mc_same;
                vector<unsigned long> mc_different;

                tie (mc_unknown, mc_same, mc_different) = target.compareModeCCodes(
                    other, ma_same, max_time_diff_, settings.max_altitude_diff_, print_debug);

                if (print_debug)
                {
                    loginf << "\ttarget " << target.utn_ << " other " << other.utn_
                            << " ma same " << ma_same.size() << " diff " << ma_different.size()
                            << " mc same " << mc_same.size() << " diff " << mc_different.size();
                }

                if (mc_same.size() > mc_different.size()
                    && mc_same.size() >= settings.target_min_updates_)
                {
                    if (print_debug)
                        loginf << "\ttarget " << target.utn_ << " other " << other.utn_
                                << " mode c check passed";

                            // check positions
                    scoreUTN(mc_same, other, cnt, true, print_debug);
                }
                else
                {
                    if (print_debug)
                        loginf << "\ttarget " << target.utn_ << " other " << other.utn_ << " mode c check failed";
                }
            }
            else if (!ma_different.size())
            {
                // check based on pos only
                scoreUTN(target.target_reports_, other, cnt, false, print_debug);
            }
            else
                if (print_debug)
                    loginf << "\ttarget " << target.utn_ << " other " << other.utn_
                            << " mode a check failed";
        }
        else
        {
            if (print_debug)
                loginf << "\ttarget " << target.utn_ << " other " << other.utn_ << " no overlap";
        }
#ifdef FIND_UTN_FOR_TARGET_MT
    });
#else
    }
#endif

    //log failed predictions
    for (const auto& s : prediction_stats)
        ReconstructorTarget::addPredictionToGlobalStats(s);

    // find best match
    bool usable;
    unsigned int other_utn;
    unsigned int num_updates;
    double distance_score_avg;
    double score;

    bool first = true;
    unsigned int best_other_utn {0};
    unsigned int best_num_updates;
    double best_distance_score_avg;
    double best_score;

    //    if (print_debug_target)
    //        loginf << "\ttarget " << target.utn_ << " checking results";

    for (auto& res_it : results) // usable, other utn, num updates, avg distance
    {
        tie(usable, other_utn, num_updates, distance_score_avg) = res_it;

        if (!usable)
        {
            //            if (print_debug_target)
            //                loginf << "\ttarget " << target.utn_ << " result utn " << other_utn << " not usable";
            continue;
        }

        score = (double) num_updates * distance_score_avg;

        if (first || score < best_score)
        {
            if (print_debug_target)
                loginf << "ReconstructorAssociatorBase: findUTNForTarget: target "
                       << target.utn_ << " result utn " << other_utn
                       << " marked as best, score " << score;

            best_other_utn = other_utn;
            best_num_updates = num_updates;
            best_distance_score_avg = distance_score_avg;
            best_score = score;

            first = false;
        }
    }

    if (first)
    {
        if (print_debug_target)
            loginf << "ReconstructorAssociatorBase: findUTNForTarget: target " << target.utn_ << " no match found";
        return -1;
    }
    else
    {
        //if (print_debug_target)
        loginf << "ReconstructorAssociatorBase: findUTNForTarget: target " << target.utn_
               << " match found best other " << best_other_utn
               << " best score " << fixed << best_score
               << " dist score avg " << best_distance_score_avg
               << " num " << best_num_updates;

        return best_other_utn;
    }
}

unsigned int ReconstructorAssociatorBase::createNewTarget(const dbContent::targetReport::ReconstructorInfo& tr)
{
    unsigned int utn;

    if (reconstructor().targets_.size())
        utn = reconstructor().targets_.rbegin()->first + 1; // new utn
    else
        utn = 0;

            //assert (utn != 261);
    if (tr.track_number_)
        assert (!tn2utn_[tr.ds_id_][tr.line_id_].count(*tr.track_number_));

    reconstructor().targets_.emplace(
        std::piecewise_construct,
        std::forward_as_tuple(utn),   // args for key
        std::forward_as_tuple(reconstructor(), utn, false, true, true));  // args for mapped value tmp_utn, false

            // add to lookup

    reconstructor().targets_.at(utn).created_in_current_slice_ = true;

    utn_vec_.push_back(utn);

    return utn;
}

const std::map<unsigned int, std::map<unsigned int,
                                      std::pair<unsigned int, unsigned int>>>& ReconstructorAssociatorBase::assocAounts() const
{
    return assoc_counts_;
}<|MERGE_RESOLUTION|>--- conflicted
+++ resolved
@@ -1070,27 +1070,8 @@
 #else
     for (unsigned int cnt=0; cnt < num_utns; ++cnt)
 #endif
-<<<<<<< HEAD
-                      {
-#ifdef FIND_UTN_FOR_TARGET_MT
-
-#if TBB_VERSION_MAJOR <= 4
-                          int thread_id = pthread_self(); // TODO PHIL
-#else
-                          int thread_id = tbb::this_task_arena::current_thread_index();
-#endif
-
-                          if (thread_id < 0)
-                              thread_id = 0; // can be task_arena_base::not_initialized = -1
-
-#else
-        int thread_id = 0;
-#endif
-                          unsigned int other_utn = utn_vec_.at(cnt);
-=======
     {
         unsigned int other_utn = utn_vec_.at(cnt);
->>>>>>> 69688996
 
                 //bool print_debug_target = debug_utns.count(utn) && debug_utns.count(other_utn);
 
