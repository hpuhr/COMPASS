--- conflicted
+++ resolved
@@ -72,7 +72,6 @@
     registerParameter("debug_jasterix", &settings_.debug_jasterix_, false);
 
     registerParameter("file_list", &settings_.file_list_, json::array());
-<<<<<<< HEAD
 
     vector<string> cleaned_file_list;
     // clean missing files
@@ -84,10 +83,7 @@
     }
     settings_.file_list_ = cleaned_file_list;
 
-    registerParameter("current_file_framing", &settings_.current_file_framing_, "");
-=======
-    //registerParameter("current_file_framing", &settings_.current_file_framing_, std::string());
->>>>>>> 135f4157
+    registerParameter("current_file_framing", &settings_.current_file_framing_, string(""));
 
     registerParameter("num_packets_overload", &settings_.num_packets_overload_, 60u);
 
