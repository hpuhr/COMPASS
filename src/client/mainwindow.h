/*
 * This file is part of OpenATS COMPASS.
 *
 * COMPASS is free software: you can redistribute it and/or modify
 * it under the terms of the GNU General Public License as published by
 * the Free Software Foundation, either version 3 of the License, or
 * (at your option) any later version.
 *
 * COMPASS is distributed in the hope that it will be useful,
 * but WITHOUT ANY WARRANTY; without even the implied warranty of
 * MERCHANTABILITY or FITNESS FOR A PARTICULAR PURPOSE.  See the
 * GNU General Public License for more details.

 * You should have received a copy of the GNU General Public License
 * along with COMPASS. If not, see <http://www.gnu.org/licenses/>.
 */

#ifndef MAINWINDOW_H_
#define MAINWINDOW_H_

#include "global.h"
#include "appmode.h"
#include "autoresumedialog.h"

#include <QMainWindow>

#include <memory>

class QLabel;
class QPushButton;
class QTabWidget;
class QCheckBox;
class QMenu;
class QPushButton;
class QAction;
class QTimer;

class DBSelectionWidget;
class DBSchemaManagerWidget;
class DBContentManagerWidget;
class MainLoadWidget;

class MainWindow : public QMainWindow
{
    Q_OBJECT

public slots:

    void newDBSlot();
    void openExistingDBSlot();
    void openRecentDBSlot();
    void exportDBSlot();
    void clearExistingDBsSlot();
    void closeDBSlot();

    void saveConfigSlot();

    void quitWOConfigSlot();
    void quitSlot();

    void loadButtonSlot();
    void loadingDoneSlot();

    void livePauseResumeSlot();
    void liveStopSlot();

    void configureDataSourcesSlot();
    void configureMetaVariablesSlot();
    void configureSectorsSlot();

    void importAsterixRecordingSlot();
    void importRecentAsterixRecordingSlot();
    void clearImportRecentAsterixRecordingsSlot();
    void importAsterixFromNetworkSlot();

    void importJSONRecordingSlot();

    void importGPSTrailSlot();

    void importViewPointsSlot();

    void calculateRadarPlotPositionsSlot();
    void calculateAssociationsARTASSlot();
    void calculateAssociationsSlot();

    void quitRequestedSlot();
    void showAddViewMenuSlot();

    void resetViewsMenuSlot();

    void appModeSwitchSlot (AppMode app_mode_previous, AppMode app_mode_current);

<<<<<<< HEAD
=======
    void autoResumeTimerSlot();
    void autoResumeResumeSlot();
    void autoResumeStaySlot();

private slots:
    void runTestCodeSlot();

>>>>>>> a48b3a71
public:
    MainWindow();
    virtual ~MainWindow();

    void disableConfigurationSaving();
    void showEvaluationTab();
    void showViewPointsTab();

    void createAndOpenNewSqlite3DB(const std::string& filename);
    void openSqlite3DB(const std::string& filename);

    void importDataSourcesFile(const std::string& filename);
    void importViewPointsFile(const std::string& filename);

    void importASTERIXFile(const std::string& filename);
    void importASTERIXFromNetwork();
    void importASTERIXFromNetworkTimeOffset(float value);
    float importASTERIXFromNetworkTimeOffset();
    int importAsterixNetworkMaxLines() const;
    void importAsterixNetworkMaxLines(int value);
    //    void asterixFraming(const std::string& asterix_framing);
    //    void asterixDecoderConfig(const std::string& asterix_decoder_cfg);
    //    bool asterixOptionsSet() const;
    //    void setAsterixOptions();

    void importJSONFile(const std::string& filename);

    void importGPSTrailFile(const std::string& filename);
    void importSectorsFile(const std::string& filename);

    void calculateRadarPlotPositions(bool value);
    void associateData(bool value);

    void loadData(bool value);

    void exportViewPointsReportFile(const std::string& filename);
    void exportEvalReportFile(const std::string& filename);

    void evaluateRunFilter(bool value);
    void evaluate(bool evaluate);

    void quit(bool value);
    bool quitNeeded();

    bool automaticTasksDefined() const;
    void performAutomaticTasks ();

    void updateMenus();
    void updateBottomWidget();

protected:
    QTabWidget* tab_widget_{nullptr};

    QPushButton* add_view_button_{nullptr};

    bool save_configuration_{true};

    // command line defined tasks
    bool automatic_tasks_defined_ {false};
    bool sqlite3_create_new_db_ {false};
    std::string sqlite3_create_new_db_filename_;

    bool sqlite3_open_db_ {false};
    std::string sqlite3_open_db_filename_;

    bool data_sources_import_file_ {false};
    std::string data_sources_import_filename_;

    bool view_points_import_file_ {false};
    std::string view_points_import_filename_;

    bool asterix_import_file_ {false};
    std::string asterix_import_filename_;
    bool asterix_import_network_ {false};
    float asterix_import_network_time_offset_ {0};
    int asterix_import_network_max_lines_ {-1};

    std::string json_import_filename_;

    bool gps_trail_import_file_ {false};
    std::string gps_trail_import_filename_;

    bool sectors_import_file_ {false};
    std::string sectors_import_filename_;

    bool calculate_radar_plot_postions_ {false};
    bool associate_data_ {false};

    bool load_data_ {false};

    bool export_view_points_report_ {false};
    std::string export_view_points_report_filename_;

    bool evaluate_run_filter_ {false};
    bool evaluate_ {false};
    bool export_eval_report_ {false};
    std::string export_eval_report_filename_;

    bool quit_ {false};

    // menu

    // file menu
    QAction* new_db_action_ {nullptr};
    QAction* open_existing_db_action_ {nullptr};
    QMenu* open_recent_db_menu_ {nullptr};
    QAction* export_db_action_ {nullptr};
    QAction* close_db_action_ {nullptr};
    QAction* quit_wo_cfg_sav_action_ {nullptr};

    // configure sectors
    QAction* sectors_action_ {nullptr};

    // import menu
    QMenu* import_menu_ {nullptr};

    QMenu* import_recent_asterix_menu_ {nullptr};

    // configuration menu
    QMenu* config_menu_ {nullptr};

    // process menu
    QMenu* process_menu_ {nullptr};

    // ui menu
    QMenu* ui_menu_ {nullptr};

    bool loading_ {false};

    QLabel* db_label_ {nullptr};
    QLabel* status_label_ {nullptr};
    QPushButton* load_button_ {nullptr};

    QPushButton* live_pause_resume_button_ {nullptr};
    QPushButton* live_stop_button_ {nullptr}; // optional button, may be nullptr

    std::unique_ptr<AutoResumeDialog> auto_resume_dialog_;
    QTimer* auto_resume_timer_ {nullptr};

    void createMenus ();
    void createDebugMenu();

    /// @brief Called when application closes
    void closeEvent(QCloseEvent* event);

    void shutdown();
};

//}
#endif /* MAINWINDOW_H_ */<|MERGE_RESOLUTION|>--- conflicted
+++ resolved
@@ -90,16 +90,10 @@
 
     void appModeSwitchSlot (AppMode app_mode_previous, AppMode app_mode_current);
 
-<<<<<<< HEAD
-=======
     void autoResumeTimerSlot();
     void autoResumeResumeSlot();
     void autoResumeStaySlot();
 
-private slots:
-    void runTestCodeSlot();
-
->>>>>>> a48b3a71
 public:
     MainWindow();
     virtual ~MainWindow();
