--- conflicted
+++ resolved
@@ -152,13 +152,9 @@
     add_view_button_->setIcon(QIcon(Files::getIconFilepath("crosshair_fat.png").c_str()));
     add_view_button_->setFixedSize(UI_ICON_SIZE);
     add_view_button_->setFlat(UI_ICON_BUTTON_FLAT);
-<<<<<<< HEAD
     add_view_button_->setToolTip(tr(tool_tip.toStdString().c_str()));
-=======
-    add_view_button_->setToolTip(tr("Add view"));
     add_view_button_->setDisabled(COMPASS::instance().disableAddRemoveViews());
 
->>>>>>> a48b3a71
     connect(add_view_button_, &QPushButton::clicked, this, &MainWindow::showAddViewMenuSlot);
     tab_widget_->setCornerWidget(add_view_button_);
 
@@ -386,11 +382,9 @@
     connect(assoc_artas_action, &QAction::triggered, this, &MainWindow::calculateAssociationsARTASSlot);
     process_menu_->addAction(assoc_artas_action);
 
-<<<<<<< HEAD
 #ifdef SHOW_DEBUG_MENU
     createDebugMenu();
 #endif
-=======
 
     // process menu
     ui_menu_ = menuBar()->addMenu(tr("&UI"));
@@ -403,14 +397,6 @@
     connect(reset_views_action, &QAction::triggered, this, &MainWindow::resetViewsMenuSlot);
     ui_menu_->addAction(reset_views_action);
 
-
-    //tests
-    //#if 1
-    //    QAction* test_action = new QAction(tr("Run test code"));
-    //    config_menu->addAction(test_action);
-    //    connect(test_action, &QAction::triggered, this, &MainWindow::runTestCodeSlot);
-    //#endif
->>>>>>> a48b3a71
 }
 
 void MainWindow::updateMenus()
