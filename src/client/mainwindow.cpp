/*
 * This file is part of OpenATS COMPASS.
 *
 * COMPASS is free software: you can redistribute it and/or modify
 * it under the terms of the GNU General Public License as published by
 * the Free Software Foundation, either version 3 of the License, or
 * (at your option) any later version.
 *
 * COMPASS is distributed in the hope that it will be useful,
 * but WITHOUT ANY WARRANTY; without even the implied warranty of
 * MERCHANTABILITY or FITNESS FOR A PARTICULAR PURPOSE.  See the
 * GNU General Public License for more details.

 * You should have received a copy of the GNU General Public License
 * along with COMPASS. If not, see <http://www.gnu.org/licenses/>.
 */

#include "mainwindow.h"

#include "compass.h"
#include "config.h"
#include "configurationmanager.h"
#include "datasourcemanager.h"
#include "datasourcesconfigurationdialog.h"
#include "dbcontent/dbcontent.h"
#include "dbcontent/dbcontentmanager.h"
#include "datasourcesloadwidget.h"
#include "dbcontent/variable/metavariableconfigurationdialog.h"
#include "files.h"
#include "filtermanager.h"
#include "filtermanagerwidget.h"
#include "global.h"
#include "logger.h"
#include "stringconv.h"
#include "taskmanager.h"
#include "viewmanager.h"
#include "viewpointsimporttask.h"
#include "viewpointsimporttaskdialog.h"
#include "viewpointsreportgenerator.h"
#include "viewpointsreportgeneratordialog.h"
#include "gpstrailimporttask.h"
#include "gpstrailimporttaskdialog.h"
#include "managesectorstask.h"
#include "managesectorstaskdialog.h"
#include "evaluationmanager.h"
#include "compass.h"
#include "viewwidget.h"
#include "view.h"

#include "asteriximporttask.h"
#include "asteriximporttaskdialog.h"
#include "jsonimporttask.h"
#include "jsonimporttaskdialog.h"

#include "radarplotpositioncalculatortask.h"
#include "radarplotpositioncalculatortaskdialog.h"
#include "createartasassociationstask.h"
#include "createartasassociationstaskdialog.h"
#include "createassociationstask.h"
#include "createassociationstaskdialog.h"

#include <QApplication>
#include <QFileDialog>
#include <QCloseEvent>
#include <QSettings>
#include <QStackedWidget>
#include <QTabWidget>
#include <QLocale>
#include <QMessageBox>
#include <QPushButton>
#include <QMenu>
#include <QMenuBar>
#include <QThread>
#include <QVBoxLayout>
#include <QLabel>

using namespace Utils;
using namespace std;

MainWindow::MainWindow()
{
    logdbg << "MainWindow: constructor";

    QLocale::setDefault(QLocale::c());
    setLocale(QLocale::c());

    const char* appdir = getenv("APPDIR");
    if (appdir)
        QCoreApplication::setAttribute(Qt::AA_DontUseNativeDialogs); // disable native since they cause crashes

    setMinimumSize(QSize(1200, 900));

    QIcon ats_icon(Files::getIconFilepath("ats.png").c_str());
    setWindowIcon(ats_icon);  // for the glory of the empire

    QSettings settings("COMPASS", "Client");
    restoreGeometry(settings.value("MainWindow/geometry").toByteArray());

    assert(COMPASS::instance().config().existsId("version"));
    std::string title = "OpenATS COMPASS v" + COMPASS::instance().config().getString("version");

    if (COMPASS::instance().config().existsId("save_config_on_exit"))
    {
        save_configuration_ = COMPASS::instance().config().getBool("save_config_on_exit");
        loginf << "MainWindow: constructor: save configuration on exit " << save_configuration_;
    }

    QWidget::setWindowTitle(title.c_str());

    QWidget* main_widget = new QWidget();

    QVBoxLayout* main_layout = new QVBoxLayout();
    main_layout->setContentsMargins(0, 0, 0, 0);

    main_widget->setLayout(main_layout);

    // initialize tabs

    tab_widget_ = new QTabWidget();

    QApplication::setOverrideCursor(QCursor(Qt::WaitCursor));

    tab_widget_->addTab(COMPASS::instance().dataSourceManager().loadWidget(), "Data Sources");
    tab_widget_->addTab(COMPASS::instance().filterManager().widget(), "Filters");

    COMPASS::instance().evaluationManager().init(tab_widget_); // adds eval widget
    COMPASS::instance().viewManager().init(tab_widget_); // adds view points widget and view container

    tab_widget_->setCurrentIndex(0);

    QApplication::restoreOverrideCursor();

    //tab_widget_->setCurrentIndex(0);

    add_view_button_ = new QPushButton();
    add_view_button_->setIcon(QIcon(Files::getIconFilepath("crosshair_fat.png").c_str()));
    add_view_button_->setFixedSize(UI_ICON_SIZE);
    add_view_button_->setFlat(UI_ICON_BUTTON_FLAT);
    add_view_button_->setToolTip(tr("Add view"));
    connect(add_view_button_, &QPushButton::clicked, this, &MainWindow::showAddViewMenuSlot);
    tab_widget_->setCornerWidget(add_view_button_);

    main_layout->addWidget(tab_widget_);

    // bottom widget

    QWidget* bottom_widget = new QWidget();
    bottom_widget->setMaximumHeight(40);

    QHBoxLayout* bottom_layout = new QHBoxLayout();
    bottom_layout->setContentsMargins(2, 2, 2, 2);

    db_label_ = new QLabel();
    bottom_layout->addWidget(db_label_);

    bottom_layout->addStretch();

    // add status & button

    status_label_ = new QLabel();
    bottom_layout->addWidget(status_label_);

    live_pause_resume_button_ = new QPushButton("Pause");
    connect(live_pause_resume_button_, &QPushButton::clicked, this, &MainWindow::livePauseResumeSlot);
    bottom_layout->addWidget(live_pause_resume_button_);

    live_stop_button_ = new QPushButton("Stop");
    connect(live_stop_button_, &QPushButton::clicked, this, &MainWindow::liveStopSlot);
    bottom_layout->addWidget(live_stop_button_);

    bottom_layout->addStretch();

    // load button

    load_button_ = new QPushButton("Load");
    connect(load_button_, &QPushButton::clicked, this, &MainWindow::loadButtonSlot);
    bottom_layout->addWidget(load_button_);

    bottom_widget->setLayout(bottom_layout);

    updateBottomWidget();

    main_layout->addWidget(bottom_widget);

    setCentralWidget(main_widget);

    // do menus

    createMenus ();
    updateMenus ();

    // do signal slots
    connect (&COMPASS::instance(), &COMPASS::appModeSwitchSignal,
             this, &MainWindow::appModeSwitchSlot);

    QObject::connect(&COMPASS::instance().dbContentManager(), &DBContentManager::loadingDoneSignal,
                     this, &MainWindow::loadingDoneSlot);
}

MainWindow::~MainWindow()
{
    logdbg << "MainWindow: destructor";

    // remember: this not called! insert deletes into closeEvent function
}

void MainWindow::createMenus ()
{
    bool expert_mode = COMPASS::instance().expertMode();

    // file menu
    QMenu* file_menu = menuBar()->addMenu(tr("&File"));
    file_menu->setToolTipsVisible(true);

    // db operations
    new_db_action_ = new QAction(tr("&New"));
    new_db_action_->setShortcuts(QKeySequence::New);
    new_db_action_->setToolTip(tr("Create a new database"));
    connect(new_db_action_, &QAction::triggered, this, &MainWindow::newDBSlot);
    file_menu->addAction(new_db_action_);

    open_existing_db_action_ = new QAction(tr("&Open"));
    open_existing_db_action_->setShortcuts(QKeySequence::Open);
    open_existing_db_action_->setToolTip(tr("Open an existing database"));
    connect(open_existing_db_action_, &QAction::triggered, this, &MainWindow::openExistingDBSlot);
    file_menu->addAction(open_existing_db_action_);

    open_recent_db_menu_ = file_menu->addMenu("Open Recent");
    open_recent_db_menu_->setToolTip(tr("Open a recent database"));

    open_recent_db_menu_->addSeparator();

    QAction* clear_act = new QAction("Clear");
    connect(clear_act, &QAction::triggered, this, &MainWindow::clearExistingDBsSlot);
    open_recent_db_menu_->addAction(clear_act);

    close_db_action_ = new QAction(tr("&Close"));
    close_db_action_->setToolTip(tr("Close opened database"));
    connect(close_db_action_, &QAction::triggered, this, &MainWindow::closeDBSlot);
    file_menu->addAction(close_db_action_);

    file_menu->addSeparator();

    // config operations

    QAction* save_act = new QAction("&Save Config");
    save_act->setShortcut(tr("Ctrl+S"));
    connect(save_act, &QAction::triggered, this, &MainWindow::saveConfigSlot);
    file_menu->addAction(save_act);

    file_menu->addSeparator();

    // quit operations

    QAction* quit2_act = new QAction(tr("Quit &Without Saving Config"));
    quit2_act->setShortcut(tr("Ctrl+W"));
    quit2_act->setToolTip(tr("Quit the application withour saving the configuration"));
    connect(quit2_act, &QAction::triggered, this, &MainWindow::quitWOConfigSlot);
    file_menu->addAction(quit2_act);

    QAction* quit_act = new QAction(tr("&Quit"));
    quit_act->setShortcuts(QKeySequence::Quit);
    //QKeySequence(tr("Ctrl+P"));
    quit_act->setToolTip(tr("Quit the application"));
    connect(quit_act, &QAction::triggered, this, &MainWindow::quitSlot);
    file_menu->addAction(quit_act);

    // import menu

    import_menu_ = menuBar()->addMenu(tr("&Import"));
    import_menu_->setToolTipsVisible(true);

    QAction* import_ast_file_action = new QAction(tr("&ASTERIX Recording"));
    import_ast_file_action->setShortcut(tr("Ctrl+A"));
    import_ast_file_action->setToolTip(tr("Import ASTERIX Recording File"));
    connect(import_ast_file_action, &QAction::triggered, this, &MainWindow::importAsterixRecordingSlot);
    import_menu_->addAction(import_ast_file_action);

    import_recent_asterix_menu_ = import_menu_->addMenu("Recent ASTERIX Recording");
    import_recent_asterix_menu_->setToolTip(tr("Import a recent ASTERIX Recording File"));

    QAction* import_ast_net_action = new QAction(tr("ASTERIX From Network"));
    import_ast_net_action->setToolTip(tr("Import ASTERIX From Network"));
    connect(import_ast_net_action, &QAction::triggered, this, &MainWindow::importAsterixFromNetworkSlot);
    import_menu_->addAction(import_ast_net_action);

    QAction* import_json_file_action = new QAction(tr("&JSON Recording"));
    import_json_file_action->setShortcut(tr("Ctrl+J"));
    import_json_file_action->setToolTip(tr("Import JSON Recording File"));
    connect(import_json_file_action, &QAction::triggered, this, &MainWindow::importJSONRecordingSlot);
    import_menu_->addAction(import_json_file_action);

    QAction* import_gps_file_action = new QAction(tr("&GPS Trail"));
    import_gps_file_action->setShortcut(tr("Ctrl+G"));
    import_gps_file_action->setToolTip(tr("Import GPS Trail File"));
    connect(import_gps_file_action, &QAction::triggered, this, &MainWindow::importGPSTrailSlot);
    import_menu_->addAction(import_gps_file_action);

    if (!COMPASS::instance().hideViewpoints())
    {
        QAction* import_vp_file_action = new QAction(tr("&View Points"));
        import_vp_file_action->setShortcut(tr("Ctrl+V"));
        import_vp_file_action->setToolTip(tr("Import View Points File"));
        connect(import_vp_file_action, &QAction::triggered, this, &MainWindow::importViewPointsSlot);
        import_menu_->addAction(import_vp_file_action);
    }

    // configuration menu
    config_menu_ = menuBar()->addMenu(tr("&Configuration"));
    config_menu_->setToolTipsVisible(true);

    // configure operations
    QAction* ds_action = new QAction(tr("Data Sources"));
    ds_action->setToolTip(tr("Configure Data Sources"));
    connect(ds_action, &QAction::triggered, this, &MainWindow::configureDataSourcesSlot);
    config_menu_->addAction(ds_action);

    QAction* meta_action = new QAction(tr("Meta Variables"));

    if (expert_mode)
        meta_action->setToolTip(tr("Configure Meta Variables"));
    else
        meta_action->setToolTip(tr("Show Meta Variables"));

    connect(meta_action, &QAction::triggered, this, &MainWindow::configureMetaVariablesSlot);
    config_menu_->addAction(meta_action);

    sectors_action_ = new QAction(tr("Sectors"));
    sectors_action_->setToolTip(tr("Configure Sectors (stored in Database)"));
    connect(sectors_action_, &QAction::triggered, this, &MainWindow::configureSectorsSlot);
    sectors_action_->setDisabled(true);
    config_menu_->addAction(sectors_action_);

    // process menu
    process_menu_ = menuBar()->addMenu(tr("&Process"));
    process_menu_->setToolTipsVisible(true);

    QAction* calc_radar_plpos_action = new QAction(tr("Calculate Radar Plot Positions"));
    calc_radar_plpos_action->setToolTip(tr("Calculate Radar Plot Positios, only needed if Radar Position information"
                                             " was changed"));
    connect(calc_radar_plpos_action, &QAction::triggered, this, &MainWindow::calculateRadarPlotPositionsSlot);
    process_menu_->addAction(calc_radar_plpos_action);

    QAction* assoc_action = new QAction(tr("Calculate Associations"));
    assoc_action->setToolTip(tr("Create Unique Targets based on all DB Content"));
    connect(assoc_action, &QAction::triggered, this, &MainWindow::calculateAssociationsSlot);
    process_menu_->addAction(assoc_action);

    QAction* assoc_artas_action = new QAction(tr("Calculate Associations from ARTAS"));
    assoc_artas_action->setToolTip(tr("Create Unique Targets based on ARTAS TRI information"));
    connect(assoc_artas_action, &QAction::triggered, this, &MainWindow::calculateAssociationsARTASSlot);
    process_menu_->addAction(assoc_artas_action);

    //tests
<<<<<<< HEAD
#if 1
    QAction* test_action = new QAction(tr("Run test code"));
    config_menu->addAction(test_action);
    connect(test_action, &QAction::triggered, this, &MainWindow::runTestCodeSlot);
#endif
=======
//#if 1
//    QAction* test_action = new QAction(tr("Run test code"));
//    config_menu->addAction(test_action);
//    connect(test_action, &QAction::triggered, this, &MainWindow::runTestCodeSlot);
//#endif
>>>>>>> 1ec64280
}

void MainWindow::updateMenus()
{
    assert (new_db_action_);
    assert (open_existing_db_action_);
    assert (open_recent_db_menu_);
    assert (close_db_action_);

    assert (sectors_action_);

    assert (import_menu_);

    bool in_live_running = COMPASS::instance().appMode() == AppMode::LiveRunning;
    bool in_live_paused = COMPASS::instance().appMode() == AppMode::LivePaused;

    open_recent_db_menu_->clear();

    // recent db files
    vector<string> recent_file_list = COMPASS::instance().dbFileList();

    for (auto& fn_it : recent_file_list)
    {
        QAction* file_act = new QAction(fn_it.c_str());
        file_act->setData(fn_it.c_str());
        connect(file_act, &QAction::triggered, this, &MainWindow::openRecentDBSlot);
        open_recent_db_menu_->addAction(file_act);
    }

    if (recent_file_list.size() == 0)
        open_recent_db_menu_->setDisabled(true);
    else // add clear action
    {
        open_recent_db_menu_->addSeparator();

        QAction* clear_file_act = new QAction("Clear");
        connect(clear_file_act, &QAction::triggered, this, &MainWindow::clearExistingDBsSlot);
        open_recent_db_menu_->addAction(clear_file_act);
    }

    bool db_open = COMPASS::instance().dbOpened();

    new_db_action_->setDisabled(db_open || in_live_running);
    open_existing_db_action_->setDisabled(db_open || in_live_running);

    if (recent_file_list.size()) // is disabled otherwise
        open_recent_db_menu_->setDisabled(db_open || in_live_running);

    close_db_action_->setDisabled(!db_open || in_live_running);

    sectors_action_->setDisabled(!db_open || in_live_running);

    import_menu_->setDisabled(!db_open || COMPASS::instance().taskManager().asterixImporterTask().isRunning()
                              || in_live_running || in_live_paused);
    process_menu_->setDisabled(!db_open || COMPASS::instance().taskManager().asterixImporterTask().isRunning()
                               || in_live_running || in_live_paused);

    assert (import_recent_asterix_menu_);

    import_recent_asterix_menu_->clear();

    vector<string> recent_ast_list =  COMPASS::instance().taskManager().asterixImporterTask().fileList();

    for (auto& fn_it : recent_ast_list)
    {
        QAction* file_act = new QAction(fn_it.c_str());
        file_act->setData(fn_it.c_str());
        connect(file_act, &QAction::triggered, this, &MainWindow::importRecentAsterixRecordingSlot);
        import_recent_asterix_menu_->addAction(file_act);
    }
    if (recent_ast_list.size() == 0)
        import_recent_asterix_menu_->setDisabled(true);
    else
    {
        import_recent_asterix_menu_->addSeparator();

        QAction* clear_file_act = new QAction("Clear");
        connect(clear_file_act, &QAction::triggered, this, &MainWindow::clearImportRecentAsterixRecordingsSlot);
        import_recent_asterix_menu_->addAction(clear_file_act);
    }

    assert (config_menu_);
    config_menu_->setDisabled(!db_open || COMPASS::instance().taskManager().asterixImporterTask().isRunning()
                          || in_live_running || in_live_paused);
}

void MainWindow::updateBottomWidget()
{
    COMPASS& compass = COMPASS::instance();

    assert (db_label_);

    if (compass.dbOpened())
        db_label_->setText(("DB: "+compass.lastDbFilename()).c_str());
    else
        db_label_->setText("No Database");

    assert (status_label_);
    status_label_->setText(compass.appModeStr().c_str());

    assert (load_button_);
    assert (live_pause_resume_button_);
    assert (live_stop_button_);

    AppMode app_mode = compass.appMode();

    if (!compass.dbOpened())
    {
        load_button_->setHidden(true);

        live_pause_resume_button_->setHidden(true);
        live_stop_button_->setHidden(true);
    }
    else if (app_mode == AppMode::Offline)
    {
        load_button_->setHidden(false);

        live_pause_resume_button_->setHidden(true);
        live_stop_button_->setHidden(true);
    }
    else if (app_mode == AppMode::LivePaused)
    {
        load_button_->setHidden(false);

        live_pause_resume_button_->setHidden(false);
        live_pause_resume_button_->setText("Resume");
        live_stop_button_->setHidden(false);
    }
    else if (app_mode == AppMode::LiveRunning)
    {
        load_button_->setHidden(true);

        live_pause_resume_button_->setHidden(false);
        live_pause_resume_button_->setText("Pause");
        live_stop_button_->setHidden(false);
    }
    else
        logerr << "MainWindow: updateBottomWidget: unknown app mode " << (unsigned int) COMPASS::instance().appMode();
}

void MainWindow::disableConfigurationSaving()
{
    logdbg << "MainWindow: disableConfigurationSaving";
    save_configuration_ = false;
}

void MainWindow::showEvaluationTab()
{
    assert (!COMPASS::instance().hideEvaluation());

    assert (tab_widget_->count() > 2);
    assert (!COMPASS::instance().hideEvaluation());
    tab_widget_->setCurrentIndex(2);
}

void MainWindow::showViewPointsTab()
{
<<<<<<< HEAD
    assert (tab_widget_->count() > 3);
    assert (!COMPASS::instance().hideViewpoints());
    tab_widget_->setCurrentIndex(3);
=======
    assert (!COMPASS::instance().hideViewpoints());

    if (COMPASS::instance().hideEvaluation())
    {
        assert (tab_widget_->count() > 2);
        tab_widget_->setCurrentIndex(2);
    }
    else
    {
        assert (tab_widget_->count() > 3);
        tab_widget_->setCurrentIndex(3);
    }
>>>>>>> 1ec64280
}

void MainWindow::importDataSourcesFile(const std::string& filename)
{
    loginf << "MainWindow: importDataSourcesFile: filename '" << filename << "'";

    automatic_tasks_defined_ = true;
    data_sources_import_file_ = true;
    data_sources_import_filename_ = filename;
}

void MainWindow::importViewPointsFile(const std::string& filename)
{
    loginf << "MainWindow: importViewPointsFile: filename '" << filename << "'";

    automatic_tasks_defined_ = true;
    view_points_import_file_ = true;
    view_points_import_filename_ = filename;
}


void MainWindow::createAndOpenNewSqlite3DB(const std::string& filename)
{
    loginf << "MainWindow: createAndOpenNewSqlite3DB: filename '" << filename << "'";

    automatic_tasks_defined_ = true;
    sqlite3_create_new_db_ = true;
    sqlite3_create_new_db_filename_ = filename;
}

void MainWindow::openSqlite3DB(const std::string& filename)
{
    loginf << "MainWindow: openSqlite3DB: filename '" << filename << "'";

    automatic_tasks_defined_ = true;
    sqlite3_open_db_ = true;
    sqlite3_open_db_filename_ = filename;
}

void MainWindow::importASTERIXFile(const std::string& filename)
{
    loginf << "MainWindow: asterixImportFile: filename '" << filename << "'";

    automatic_tasks_defined_ = true;
    asterix_import_file_ = true;
    asterix_import_filename_ = filename;
}

void MainWindow::importASTERIXFromNetwork()
{
    loginf << "MainWindow: importASTERIXFromNetwork";

    automatic_tasks_defined_ = true;
    asterix_import_network_ = true;
}

void MainWindow::importASTERIXFromNetworkTimeOffset(float value)
{
    loginf << "MainWindow: importASTERIXFromNetworkTimeOffset: offset " << String::timeStringFromDouble(value);

    asterix_import_network_time_offset_ = value;
}

float MainWindow::importASTERIXFromNetworkTimeOffset()
{
    return asterix_import_network_time_offset_;
}

int MainWindow::importAsterixNetworkMaxLines() const
{
    return asterix_import_network_max_lines_;
}

void MainWindow::importAsterixNetworkMaxLines(int value)
{
    loginf << "MainWindow: importAsterixNetworkMaxLines: value " << value;

    asterix_import_network_max_lines_ = value;
}

void MainWindow::importJSONFile(const std::string& filename)
{
    loginf << "MainWindow: importJSONFile: filename '" << filename << "'";

    automatic_tasks_defined_ = true;

    json_import_filename_ = filename;
}

void MainWindow::importGPSTrailFile(const std::string& filename)
{
    automatic_tasks_defined_ = true;
    gps_trail_import_file_ = true;
    gps_trail_import_filename_ = filename;
}

void MainWindow::importSectorsFile(const std::string& filename)
{
    automatic_tasks_defined_ = true;
    sectors_import_file_ = true;
    sectors_import_filename_ = filename;
}


void MainWindow::calculateRadarPlotPositions(bool value)
{
    loginf << "MainWindow: calculateRadarPlotPositions: value " << value;

    automatic_tasks_defined_ = true;
    calculate_radar_plot_postions_ = value;
}

void MainWindow::associateData(bool value)
{
    loginf << "MainWindow: associateData: value " << value;

    automatic_tasks_defined_ = true;
    associate_data_ = value;
}

void MainWindow::loadData(bool value)
{
    loginf << "MainWindow: loadData: value " << value;

    automatic_tasks_defined_ = true;
    load_data_ = value;
}

void MainWindow::exportViewPointsReportFile(const std::string& filename)
{
    loginf << "TaskManager: exportViewPointsReport: file '" << filename << "'";

    automatic_tasks_defined_ = true;
    export_view_points_report_ = true;
    export_view_points_report_filename_ = filename;
}

void MainWindow::exportEvalReportFile(const std::string& filename)
{
    automatic_tasks_defined_ = true;
    export_eval_report_ = true;
    export_eval_report_filename_ = filename;
}

void MainWindow::evaluateRunFilter(bool value)
{
    automatic_tasks_defined_ = true;
    evaluate_run_filter_ = value;
}

void MainWindow::evaluate(bool evaluate)
{
    automatic_tasks_defined_ = true;
    evaluate_ = evaluate;
}


void MainWindow::quit(bool value)
{
    loginf << "MainWindow: autoQuitAfterProcess: value " << value;

    automatic_tasks_defined_ = true;
    quit_ = value;
}

bool MainWindow::quitNeeded()
{
    return quit_;
}

bool MainWindow::automaticTasksDefined() const
{
    return automatic_tasks_defined_;
}

void MainWindow::performAutomaticTasks ()
{
    loginf << "MainWindow: performAutomaticTasks";
    assert (automatic_tasks_defined_);

    if (!(sqlite3_create_new_db_ || sqlite3_open_db_ || data_sources_import_file_ || quit_))
    {
        logerr << "MainWindow: performAutomaticTasks: neither create nor open db nor ds import is set";
        return;
    }

    if (sqlite3_create_new_db_ && sqlite3_open_db_)
    {
        logerr << "MainWindow: performAutomaticTasks: both create and open sqlite3 are set";
        return;
    }

    QApplication::setOverrideCursor(QCursor(Qt::WaitCursor));

    if (sqlite3_create_new_db_)
    {
        loginf << "MainWindow: performAutomaticTasks: creating and opening new sqlite3 database '"
               << sqlite3_create_new_db_filename_ << "'";

        if (Files::fileExists(sqlite3_create_new_db_filename_))
            Files::deleteFile(sqlite3_create_new_db_filename_);

        COMPASS::instance().openDBFile(sqlite3_create_new_db_filename_);

        updateBottomWidget();
        updateMenus();
    }
    else if (sqlite3_open_db_)
    {
        loginf << "MainWindow: performAutomaticTasks: opening existing sqlite3 database '"
               << sqlite3_open_db_filename_ << "'";

        if (!Files::fileExists(sqlite3_open_db_filename_))
        {
            logerr << "MainWindow: performAutomaticTasks: sqlite3 database '" << sqlite3_open_db_filename_
                   << "' does not exist";
            QApplication::restoreOverrideCursor();
            return;
        }

        COMPASS::instance().openDBFile(sqlite3_open_db_filename_);

        updateBottomWidget();
        updateMenus();
    }

    QApplication::restoreOverrideCursor();

    loginf << "MainWindow: performAutomaticTasks: database opened";

    // do longer wait on startup for things to settle
    boost::posix_time::ptime start_time = boost::posix_time::microsec_clock::local_time();

    while ((boost::posix_time::microsec_clock::local_time()-start_time).total_milliseconds() < 50)
    {
        QCoreApplication::processEvents(QEventLoop::ExcludeUserInputEvents);
        QThread::msleep(1);
    }
    // does not show widget
    //QCoreApplication::processEvents();

    // does cause application halt
    //    while (QCoreApplication::hasPendingEvents())
    //        QCoreApplication::processEvents(QEventLoop::ExcludeUserInputEvents);

    loginf << "MainWindow: performAutomaticTasks: waiting done";

    if (data_sources_import_file_)
    {
        loginf << "MainWindow: performAutomaticTasks: importing data sources file '"
               << data_sources_import_filename_ << "'";

        if (!Files::fileExists(data_sources_import_filename_))
        {
            logerr << "MainWindow: performAutomaticTasks: data sources file '" << data_sources_import_filename_
                   << "' does not exist";
            return;
        }

        COMPASS::instance().dataSourceManager().importDataSources(data_sources_import_filename_);
    }

    if (!(sqlite3_create_new_db_ || sqlite3_open_db_))
    {
        if (quit_)
        {
            quitSlot();
            return;
        }

        logerr << "MainWindow: performAutomaticTasks: tasks can not be performed since no db was opened";
        return;
    }

    if (view_points_import_file_)
    {
        loginf << "MainWindow: performAutomaticTasks: importing view points file '"
               << view_points_import_filename_ << "'";

        if (!Files::fileExists(view_points_import_filename_))
        {
            logerr << "MainWindow: performAutomaticTasks: view points file '" << view_points_import_filename_
                   << "' does not exist";
            return;
        }

        ViewPointsImportTask& vp_import_task = COMPASS::instance().taskManager().viewPointsImportTask();

        vp_import_task.importFilename(view_points_import_filename_);

        assert(vp_import_task.canRun());
        vp_import_task.showDoneSummary(false);

        vp_import_task.run();
    }

    assert (!(asterix_import_file_ && asterix_import_network_)); // check done in client

    if (asterix_import_file_)
    {
        loginf << "MainWindow: performAutomaticTasks: importing ASTERIX file '"
               << asterix_import_filename_ << "'";

        if (!Files::fileExists(asterix_import_filename_))
        {
            logerr << "MainWindow: performAutomaticTasks: ASTERIX file '" << asterix_import_filename_
                   << "' does not exist";
            return;
        }


        ASTERIXImportTask& ast_import_task = COMPASS::instance().taskManager().asterixImporterTask();

        ast_import_task.importFilename(asterix_import_filename_);

        assert(ast_import_task.canRun());
        ast_import_task.showDoneSummary(false);

        ast_import_task.run(false); // no test

        while (!ast_import_task.done())
        {
            if (QCoreApplication::hasPendingEvents())
                QCoreApplication::processEvents();

            QThread::msleep(1);
        }
    }

    if (asterix_import_network_)
    {
        loginf << "MainWindow: performAutomaticTasks: importing ASTERIX from network";

        ASTERIXImportTask& ast_import_task = COMPASS::instance().taskManager().asterixImporterTask();

        ast_import_task.importNetwork();

        if (ast_import_task.canRun())
        {
            ast_import_task.showDoneSummary(false);

            ast_import_task.run(false); // no test
        }
        else
            logwrn << "MainWindow: performAutomaticTasks: importing ASTERIX from network not possible";
    }


    if (json_import_filename_.size())
    {
        loginf << "MainWindow: performAutomaticTasks: importing JSON file '"
               << json_import_filename_ << "'";

        if (!Files::fileExists(json_import_filename_))
        {
            logerr << "MainWindow: performAutomaticTasks: JSON file '" << json_import_filename_
                   << "' does not exist";
            return;
        }

        //        if(!json_import_task_->hasSchema(json_import_schema_))
        //        {
        //            logerr << "MainWindow: performAutomaticTasks: JSON schema '" << json_import_schema_
        //                   << "' does not exist";
        //            return;
        //        }

        //        widget_->setCurrentTask(*json_import_task_);
        //        if(widget_->getCurrentTaskName() != json_import_task_->name())
        //        {
        //            logerr << "MainWindow: performAutomaticTasks: wrong task '" << widget_->getCurrentTaskName()
        //                   << "' selected, aborting";
        //            return;
        //        }

        //        JSONImportTaskWidget* json_import_task_widget =
        //                dynamic_cast<JSONImportTaskWidget*>(json_import_task_->widget());
        //        assert(json_import_task_widget);

        //        json_import_task_widget->addFile(json_import_filename_);
        //        json_import_task_widget->selectFile(json_import_filename_);
        //        json_import_task_widget->selectSchema(json_import_schema_);

        //        assert(json_import_task_->canRun());
        //        json_import_task_->showDoneSummary(false);

        //        widget_->runTask(*json_import_task_);

        JSONImportTask& json_import_task = COMPASS::instance().taskManager().jsonImporterTask();

        json_import_task.importFilename(json_import_filename_);

        assert(json_import_task.canRun());
        json_import_task.showDoneSummary(false);

        json_import_task.run(); // no test

        while (!json_import_task.done())
        {
            if (QCoreApplication::hasPendingEvents())
                QCoreApplication::processEvents();

            QThread::msleep(1);
        }

        loginf << "MainWindow: performAutomaticTasks: importing JSON file done";
    }

    if (gps_trail_import_file_)
    {
        loginf << "MainWindow: performAutomaticTasks: importing GPS trail file '"
               << gps_trail_import_filename_ << "'";

        if (!Files::fileExists(gps_trail_import_filename_))
        {
            logerr << "MainWindow: performAutomaticTasks: GPS trail file '" << gps_trail_import_filename_
                   << "' does not exist";
            return;
        }

        GPSTrailImportTask& trail_task = COMPASS::instance().taskManager().gpsTrailImportTask();

        trail_task.importFilename(gps_trail_import_filename_);

        if(!trail_task.canRun())
        {
            logerr << "MainWindow: performAutomaticTasks: gps file can not be imported";
            return;
        }

        trail_task.showDoneSummary(false);
        trail_task.run();

        while (!trail_task.done())
        {
            QCoreApplication::processEvents();
            QThread::msleep(1);
        }
    }

    if (sectors_import_file_)
    {
        loginf << "MainWindow: performAutomaticTasks: importing sectors file '"
               << sectors_import_filename_ << "'";

        if (!Files::fileExists(sectors_import_filename_))
        {
            logerr << "MainWindow: performAutomaticTasks: sectors file file '" << sectors_import_filename_
                   << "' does not exist";
            return;
        }

        COMPASS::instance().evaluationManager().importSectors(sectors_import_filename_);
    }

    if (calculate_radar_plot_postions_)
    {
        RadarPlotPositionCalculatorTask& task = COMPASS::instance().taskManager().radarPlotPositionCalculatorTask();

        if(!task.canRun())
        {
            logerr << "MainWindow: performAutomaticTasks: calculate radar plot positions task can not be run";
            return;
        }

        task.showDoneSummary(false);
        task.run();

        while (!task.done())
        {
            QCoreApplication::processEvents();
            QThread::msleep(1);
        }
    }

    if (associate_data_)
    {
        CreateAssociationsTask& assoc_task = COMPASS::instance().taskManager().createAssociationsTask();

        if(!assoc_task.canRun())
        {
            logerr << "MainWindow: performAutomaticTasks: associations task can not be run";
            return;
        }

        assoc_task.showDoneSummary(false);
        assoc_task.run();

        while (!assoc_task.done())
        {
            QCoreApplication::processEvents();
            QThread::msleep(1);
        }
    }

    if (load_data_)
    {
        loginf << "MainWindow: performAutomaticTasks: loading data";

        DBContentManager& obj_man = COMPASS::instance().dbContentManager();

        obj_man.load();

        while (obj_man.loadInProgress())
        {
            QCoreApplication::processEvents();
            QThread::msleep(1);
        }
    }
    else
        loginf << "MainWindow: performAutomaticTasks: not loading data";

    if (export_view_points_report_)
    {
        loginf << "MainWindow: performAutomaticTasks: exporting view points report";

        showViewPointsTab();

        ViewPointsReportGenerator& gen = COMPASS::instance().viewManager().viewPointsGenerator();

        ViewPointsReportGeneratorDialog& dialog = gen.dialog();
        dialog.show();

        QCoreApplication::processEvents();

        gen.reportPathAndFilename(export_view_points_report_filename_);
        gen.showDone(false);

        gen.run();

        while (gen.isRunning()) // not sure if needed here but what the hell
        {
            QCoreApplication::processEvents();
            QThread::msleep(1);
        }

        gen.showDone(true);
    }

    if (evaluate_ || export_eval_report_)
    {
        loginf << "MainWindow: performAutomaticTasks: running evaluation";

        showEvaluationTab();

        EvaluationManager& eval_man = COMPASS::instance().evaluationManager();

        if (eval_man.canLoadData())
        {
            loginf << "MainWindow: performAutomaticTasks: loading evaluation data";

            eval_man.loadData();

            while (!eval_man.dataLoaded())
            {
                QCoreApplication::processEvents();
                QThread::msleep(1);
            }

            assert (eval_man.dataLoaded());

            if (evaluate_run_filter_)
                eval_man.autofilterUTNs();

            if (eval_man.canEvaluate())
            {
                loginf << "MainWindow: performAutomaticTasks: doing evaluation";

                eval_man.evaluate();

                assert (eval_man.evaluated());

                loginf << "MainWindow: performAutomaticTasks: evaluation done";

                if (export_eval_report_)
                {
                    if (eval_man.canGenerateReport())
                    {
                        loginf << "MainWindow: performAutomaticTasks: generating report";

                        EvaluationResultsReport::PDFGenerator& gen = eval_man.pdfGenerator();

                        EvaluationResultsReport::PDFGeneratorDialog& dialog = gen.dialog();
                        dialog.show();

                        QCoreApplication::processEvents();

                        gen.reportPathAndFilename(export_eval_report_filename_);
                        gen.showDone(false);

                        gen.run();

                        while (gen.isRunning()) // not sure if needed here but what the hell
                        {
                            QCoreApplication::processEvents();
                            QThread::msleep(1);
                        }

                        gen.showDone(true);

                        loginf << "MainWindow: performAutomaticTasks: generating evaluation report done";
                    }
                    else
                        logerr << "MainWindow: performAutomaticTasks: "
                                      "exporting evaluation report not possible since report can't be generated";
                }
            }
            else
                logerr << "MainWindow: performAutomaticTasks: "
                              "evaluation not possible since evaluation can not be performed";
        }
    }

    if (quit_)
    {
        loginf << "MainWindow: performAutomaticTasks: quit requested";

        start_time = boost::posix_time::microsec_clock::local_time();

        while ((boost::posix_time::microsec_clock::local_time()-start_time).total_milliseconds() < 2000)
        {
            QCoreApplication::processEvents(QEventLoop::ExcludeUserInputEvents);
            QThread::msleep(1);
        }

        quitSlot();
    }
    else
        loginf << "MainWindow: performAutomaticTasks: not quitting";
}


void MainWindow::newDBSlot()
{
    loginf << "MainWindow: newDBSlot";

    string filename = QFileDialog::getSaveFileName(this, "New SQLite3 File").toStdString();

    if (filename.size() > 0)
    {
        COMPASS::instance().createNewDBFile(filename);

        updateBottomWidget();
        updateMenus();
    }
}

void MainWindow::openExistingDBSlot()
{
    loginf << "MainWindow: openExistingDBSlot";

    string filename = QFileDialog::getOpenFileName(this, "Add SQLite3 File").toStdString();

    if (filename.size() > 0)
    {
        COMPASS::instance().openDBFile(filename);

        updateBottomWidget();
        updateMenus();
    }
}

void MainWindow::openRecentDBSlot()
{
    loginf << "MainWindow: openRecentDBSlot";

    QAction* action = dynamic_cast<QAction*> (QObject::sender());
    assert (action);

    string filename = action->data().toString().toStdString();

    assert (filename.size());

    COMPASS::instance().openDBFile(filename);

    updateBottomWidget();
    updateMenus();
}

void MainWindow::clearExistingDBsSlot()
{
    loginf << "MainWindow: clearExistingDBsSlot";

    COMPASS::instance().clearDBFileList();

    updateBottomWidget();
    updateMenus();
}

void MainWindow::closeDBSlot()
{
    loginf << "MainWindow: closeDBSlot";

    COMPASS::instance().closeDB();

    updateBottomWidget();
    updateMenus();
}

void MainWindow::saveConfigSlot()
{
    loginf << "MainWindow: saveConfigSlot";

    ConfigurationManager::getInstance().saveConfiguration();
}

void MainWindow::quitWOConfigSlot()
{
    loginf << "MainWindow: quitWOConfigSlot";

    save_configuration_ = false;

    shutdown();

    QApplication::quit();
}
void MainWindow::quitSlot()
{
    loginf << "MainWindow: quitSlot";

    shutdown();

    QApplication::quit();
}

void MainWindow::importAsterixRecordingSlot()
{
    loginf << "MainWindow: importAsterixRecordingSlot";

    string filename = QFileDialog::getOpenFileName(this, "Import ASTERIX File").toStdString();

    if (filename.size() > 0)
    {
        COMPASS::instance().taskManager().asterixImporterTask().importFilename(filename); // also adds

        updateMenus();

        COMPASS::instance().taskManager().asterixImporterTask().dialog()->updateSource();
        COMPASS::instance().taskManager().asterixImporterTask().dialog()->show();
    }
}

void MainWindow::importRecentAsterixRecordingSlot()
{
    loginf << "MainWindow: importRecentAsterixRecordingSlot";

    QAction* action = dynamic_cast<QAction*> (QObject::sender());
    assert (action);

    string filename = action->data().toString().toStdString();

    assert (filename.size());

    COMPASS::instance().taskManager().asterixImporterTask().importFilename(filename);

    updateMenus();

    COMPASS::instance().taskManager().asterixImporterTask().dialog()->updateSource();
    COMPASS::instance().taskManager().asterixImporterTask().dialog()->show();
}

void MainWindow::clearImportRecentAsterixRecordingsSlot()
{
    loginf << "MainWindow: clearImportRecentAsterixRecordingsSlot";

    COMPASS::instance().taskManager().asterixImporterTask().clearFileList();

    updateMenus();
}

void MainWindow::importAsterixFromNetworkSlot()
{
    loginf << "MainWindow: importAsterixFromNetworkSlot";

    COMPASS::instance().taskManager().asterixImporterTask().importNetwork();

    COMPASS::instance().taskManager().asterixImporterTask().dialog()->updateSource();
    COMPASS::instance().taskManager().asterixImporterTask().dialog()->show();
}

void MainWindow::importJSONRecordingSlot()
{
    string filename = QFileDialog::getOpenFileName(this, "Import JSON File", "", "JSON Files (*.json *.zip)").toStdString();

    if (filename.size() > 0)
    {
        COMPASS::instance().taskManager().jsonImporterTask().importFilename(filename); // also adds

        updateMenus();

        COMPASS::instance().taskManager().jsonImporterTask().dialog()->updateSource();
        COMPASS::instance().taskManager().jsonImporterTask().dialog()->show();
    }

}

void MainWindow::importGPSTrailSlot()
{
    string filename = QFileDialog::getOpenFileName(this, "Import GPS Trail", "",
                                                   tr("Text Files (*.nmea *.txt)")).toStdString();

    if (filename.size() > 0)
    {
        COMPASS::instance().taskManager().gpsTrailImportTask().importFilename(filename);

        updateMenus();

        COMPASS::instance().taskManager().gpsTrailImportTask().dialog()->show();
    }
}

void MainWindow::importViewPointsSlot()
{
    string filename = QFileDialog::getOpenFileName(this, "Import View Points", "", "*.json").toStdString();

    if (filename.size() > 0)
    {
        COMPASS::instance().taskManager().viewPointsImportTask().importFilename(filename);

        updateMenus();

        COMPASS::instance().taskManager().viewPointsImportTask().dialog()->show();
    }
}

void MainWindow::calculateRadarPlotPositionsSlot()
{
    loginf << "MainWindow: calculateRadarPlotPositionsSlot";

    COMPASS::instance().taskManager().radarPlotPositionCalculatorTask().dialog()->show();
}

void MainWindow::calculateAssociationsARTASSlot()
{
    loginf << "MainWindow: calculateAssociationsARTASSlot";

    COMPASS::instance().taskManager().createArtasAssociationsTask().dialog()->show();
}

void MainWindow::calculateAssociationsSlot()
{
    loginf << "MainWindow: calculateAssociationsSlot";

    COMPASS::instance().taskManager().createAssociationsTask().dialog()->show();
}

void MainWindow::configureDataSourcesSlot()
{
    loginf << "MainWindow: configureDataSourcesSlot";

    COMPASS::instance().dataSourceManager().configurationDialog()->show();
}

void MainWindow::configureMetaVariablesSlot()
{
    loginf << "MainWindow: configureMetaVariablesSlot";

    COMPASS::instance().dbContentManager().metaVariableConfigdialog()->show();
}

void MainWindow::configureSectorsSlot()
{
    loginf << "MainWindow: configureSectorsSlot";

    COMPASS::instance().taskManager().manageSectorsTask().dialog()->show();
}

//void MainWindow::startSlot()
//{
//    loginf << "MainWindow: startSlot";
//    assert (!started_);

//    QApplication::setOverrideCursor(QCursor(Qt::WaitCursor));

////    QMessageBox* msg_box = new QMessageBox(this);
////    msg_box->setWindowTitle("Starting");
////    msg_box->setText("Please wait...");
////    msg_box->setStandardButtons(0);
////    msg_box->show();

////    boost::posix_time::ptime start_time = boost::posix_time::microsec_clock::local_time();
////    while ((boost::posix_time::microsec_clock::local_time()-start_time).total_milliseconds() < 50)
////    {
////        QCoreApplication::processEvents();
////        QThread::msleep(1);
////    }

//    emit startedSignal();

////    assert(task_manager_widget_);
////    tab_widget_->removeTab(0);

//    // close any opened dbobject widgets
////    for (auto& obj_it : COMPASS::instance().objectManager())
////        obj_it.second->closeWidget();

//    assert(management_widget_);
//    tab_widget_->addTab(management_widget_, "Load");

////    start_time = boost::posix_time::microsec_clock::local_time();
////    while ((boost::posix_time::microsec_clock::local_time()-start_time).total_milliseconds() < 50)
////    {
////        QCoreApplication::processEvents();
////        QThread::msleep(1);
////    }

//    COMPASS::instance().evaluationManager().init(tab_widget_); // adds eval widget
//    COMPASS::instance().viewManager().init(tab_widget_); // adds view points widget and view container

//    tab_widget_->setCurrentIndex(0);
//    add_view_button_->setDisabled(false);

//    emit JobManager::instance().databaseIdle();  // to enable ViewManager add button, slightly HACKY

////    msg_box->close();
////    delete msg_box;

//    QApplication::restoreOverrideCursor();

//    started_ = true;
//}

void MainWindow::quitRequestedSlot()
{
    shutdown();
    QApplication::quit();
}

void MainWindow::showAddViewMenuSlot()
{
    loginf << "MainWindow: showAddViewMenuSlot";
    COMPASS::instance().viewManager().showMainViewContainerAddView();
}

void MainWindow::appModeSwitchSlot (AppMode app_mode_previous, AppMode app_mode_current)
{
    bool enable_tabs = app_mode_current == AppMode::Offline;

    loginf << "MainWindow: appModeSwitch: app_mode " << COMPASS::instance().appModeStr()
           << " enable_tabs " << enable_tabs;

    if (COMPASS::instance().hideEvaluation() && COMPASS::instance().hideViewpoints())
    {
        // nothing
    }
    else if (!COMPASS::instance().hideEvaluation() && !COMPASS::instance().hideViewpoints())
    {
        // both
        assert (tab_widget_->count() > 3); // 2 eval, 3 vp

        tab_widget_->setTabEnabled(2, enable_tabs);
        tab_widget_->setTabEnabled(3, enable_tabs);
    }
    else
    {
        // one
        assert (tab_widget_->count() > 2); // 2 is the other

        tab_widget_->setTabEnabled(2, enable_tabs);
    }

    updateBottomWidget();
    updateMenus();
}

void MainWindow::loadButtonSlot()
{
    loginf << "MainWindow: loadButtonSlot";

    if (COMPASS::instance().viewManager().getViews().size() == 0)
    {
        QMessageBox m_warning(QMessageBox::Warning, "Loading Not Possible",
                              "There are no Views active, so loading is not possible.",
                              QMessageBox::Ok);

        m_warning.exec();
        return;
    }

    assert(load_button_);

    if (loading_)
    {
        load_button_->setDisabled(true);
        COMPASS::instance().dbContentManager().quitLoading();
        return;
    }

    loading_ = true;
    load_button_->setText("Stop");

    COMPASS::instance().dbContentManager().load();
}

void MainWindow::loadingDoneSlot()
{
    loginf << "MainWindow: loadingDoneSlot";

    assert (load_button_);

    loading_ = false;
    load_button_->setText("Load");
    load_button_->setDisabled(false);
}

void MainWindow::livePauseResumeSlot()
{
    loginf << "MainWindow: livePauseSlot";

    AppMode app_mode = COMPASS::instance().appMode();

    assert (app_mode == AppMode::LivePaused || AppMode::LiveRunning);

    if (app_mode == AppMode::LiveRunning)
        COMPASS::instance().appMode(AppMode::LivePaused);
    else // AppMode::LivePaused)
        COMPASS::instance().appMode(AppMode::LiveRunning);
}

void MainWindow::liveStopSlot()
{
    loginf << "MainWindow: liveStopSlot";

    COMPASS::instance().appMode(AppMode::Offline);
}

void MainWindow::closeEvent(QCloseEvent* event)
{
    loginf << "MainWindow: closeEvent";

    shutdown();
    event->accept();

    logdbg << "MainWindow: closeEvent: done";
}

void MainWindow::shutdown()
{
    QSettings settings("COMPASS", "Client");
    settings.setValue("MainWindow/geometry", saveGeometry());

    COMPASS::instance().viewManager().unsetCurrentViewPoint(); // needed to remove temporary stuff

    if (save_configuration_)
        ConfigurationManager::getInstance().saveConfiguration();
    else
        loginf << "MainWindow: shutdown: configuration not saved";

    COMPASS::instance().shutdown();

    if (tab_widget_)
    {
        delete tab_widget_;
        tab_widget_ = nullptr;
    }
}

// void MainWindow::keyPressEvent ( QKeyEvent * event )
//{
//    logdbg << "MainWindow: keyPressEvent '" << event->text().toStdString() << "'";
//}

////////////////////////////////////////////////////////////////////////////////////////
// TEST ZONE
//
#include <QTimer>
#include <QPainter>
#include <QCheckBox>
#include <QTime>
#include <QComboBox>

#include <Eigen/Core>

#include "dbcontent/label/labelplacement.h"

void MainWindow::runTestCodeSlot()
{
    LabelPlacementEngine::TestConfig config;

    LabelPlacementEngine lpe;
    lpe.runTest(config);
}<|MERGE_RESOLUTION|>--- conflicted
+++ resolved
@@ -352,19 +352,11 @@
     process_menu_->addAction(assoc_artas_action);
 
     //tests
-<<<<<<< HEAD
-#if 1
-    QAction* test_action = new QAction(tr("Run test code"));
-    config_menu->addAction(test_action);
-    connect(test_action, &QAction::triggered, this, &MainWindow::runTestCodeSlot);
-#endif
-=======
 //#if 1
 //    QAction* test_action = new QAction(tr("Run test code"));
 //    config_menu->addAction(test_action);
 //    connect(test_action, &QAction::triggered, this, &MainWindow::runTestCodeSlot);
 //#endif
->>>>>>> 1ec64280
 }
 
 void MainWindow::updateMenus()
@@ -516,17 +508,11 @@
     assert (!COMPASS::instance().hideEvaluation());
 
     assert (tab_widget_->count() > 2);
-    assert (!COMPASS::instance().hideEvaluation());
     tab_widget_->setCurrentIndex(2);
 }
 
 void MainWindow::showViewPointsTab()
 {
-<<<<<<< HEAD
-    assert (tab_widget_->count() > 3);
-    assert (!COMPASS::instance().hideViewpoints());
-    tab_widget_->setCurrentIndex(3);
-=======
     assert (!COMPASS::instance().hideViewpoints());
 
     if (COMPASS::instance().hideEvaluation())
@@ -539,7 +525,6 @@
         assert (tab_widget_->count() > 3);
         tab_widget_->setCurrentIndex(3);
     }
->>>>>>> 1ec64280
 }
 
 void MainWindow::importDataSourcesFile(const std::string& filename)
