/*
 * This file is part of OpenATS COMPASS.
 *
 * COMPASS is free software: you can redistribute it and/or modify
 * it under the terms of the GNU General Public License as published by
 * the Free Software Foundation, either version 3 of the License, or
 * (at your option) any later version.
 *
 * COMPASS is distributed in the hope that it will be useful,
 * but WITHOUT ANY WARRANTY; without even the implied warranty of
 * MERCHANTABILITY or FITNESS FOR A PARTICULAR PURPOSE.  See the
 * GNU General Public License for more details.

 * You should have received a copy of the GNU General Public License
 * along with COMPASS. If not, see <http://www.gnu.org/licenses/>.
 */

#include "client.h"
<<<<<<< HEAD
#include "compass.h"
=======
#include "logger.h"
#include "msghandler.h"

#include <iostream>
#include <signal.h>
>>>>>>> 9881c658

#include <QThread>
#include <QTimer>

#include <osgEarth/Registry>

<<<<<<< HEAD
#include "boost/date_time/posix_time/posix_time.hpp"

#include <iostream>

=======
#include <boost/stacktrace.hpp>
>>>>>>> 9881c658

using namespace std;

void signalHandler(int signum) 
{
    std::cerr << "Caught signal " << signum << std::endl;

    // invoke the default handler and process the signal
    signal(signum, SIG_DFL);
    raise(signum);
}

int main(int argc, char** argv)
{
    try
    {
        signal(SIGSEGV, signalHandler);
        signal(SIGABRT, signalHandler);
        signal(SIGTERM, signalHandler);
        
        const bool is_app_image = getenv("APPDIR") != nullptr;

        if (!is_app_image)
        {
            //localbuild => switch to xcb if on wayland (and not specified otherwise)
            if (qEnvironmentVariableIsEmpty("QT_QPA_PLATFORM")) 
            {
                const char *session = qgetenv("XDG_SESSION_TYPE").constData();
                if (session && QString::fromLocal8Bit(session) == "wayland")
                {
                    std::cout << "setting platform to xcb" << std::endl; 
                    qputenv("QT_QPA_PLATFORM", "xcb");
                }
            }
        }

        // Enable Qt high-DPI scaling
        QCoreApplication::setAttribute(Qt::AA_EnableHighDpiScaling);

        // 1) Force-initialize the GDAL mutex (and register its atexit-hook)
        //osgEarth::getGDALMutex();

        // 2) Then initialize the Registry (which registers its destructor next)
        //osgEarth::Registry::instance();

        Client client(argc, argv);

        if (client.quitRequested())
            return 0;

        // note: do not use COMPASS::instance functions here

        if (!client.run())
        {
            // // process events a bit to allow for correct cleanup
            // auto start_time = boost::posix_time::microsec_clock::local_time();
            // while ((boost::posix_time::microsec_clock::local_time() - start_time).total_milliseconds()
            //         < 50)
            // {
            //     QCoreApplication::processEvents(QEventLoop::ExcludeUserInputEvents);
            //     QThread::msleep(1);
            // }
            COMPASS::instance().shutdown();

            return -1;
        }

        return client.exec();
    }
    catch (std::exception& ex)
    {
        cerr << "main: caught exception '" << ex.what() << "'" << endl;

        return -1;
    }
    catch (...)
    {
        cerr << "main: caught exception" << endl;

        return -1;
    }
}<|MERGE_RESOLUTION|>--- conflicted
+++ resolved
@@ -16,29 +16,20 @@
  */
 
 #include "client.h"
-<<<<<<< HEAD
 #include "compass.h"
-=======
 #include "logger.h"
 #include "msghandler.h"
-
-#include <iostream>
-#include <signal.h>
->>>>>>> 9881c658
 
 #include <QThread>
 #include <QTimer>
 
 #include <osgEarth/Registry>
 
-<<<<<<< HEAD
 #include "boost/date_time/posix_time/posix_time.hpp"
+#include <boost/stacktrace.hpp>
 
 #include <iostream>
-
-=======
-#include <boost/stacktrace.hpp>
->>>>>>> 9881c658
+#include <signal.h>
 
 using namespace std;
 
