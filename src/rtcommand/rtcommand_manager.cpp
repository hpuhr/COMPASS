--- conflicted
+++ resolved
@@ -94,23 +94,15 @@
 
         if (started_)
         {
-<<<<<<< HEAD
             if (open_port_ && server_ && server_->hasSession() && server_->hasStrData())
             {
-                logdbg << "RTCommandManager: run: getting commands";
-=======
-            logdbg << "getting commands";
->>>>>>> 9881c658
+                logdbg << "getting commands";
+
 
                 std::vector<std::string> cmds = server_->getStrData();
 
-<<<<<<< HEAD
-                loginf << "RTCommandManager: run: got " << cmds.size() << " commands '"
-                       << String::compress(cmds, ';') << "'";
-=======
-            loginf << "got " << cmds.size() << " commands '"
+                loginf << "got " << cmds.size() << " commands '"
                   << String::compress(cmds, ';') << "'";
->>>>>>> 9881c658
 
                 // create commands from strings
                 for (const auto& cmd_str : cmds)
@@ -118,14 +110,8 @@
                     auto issue_info = addCommand(cmd_str, Source::Server);
                     rtcommand::RTCommandResponse cmd_response(issue_info);
 
-<<<<<<< HEAD
-                    if (issue_info.issued)
-                        loginf << "RTCommandManager: run: added command " << cmd_str
-                               << " to queue, size " << command_queue_.size();
-=======
                 if (issue_info.issued)
                     loginf << "added command " << cmd_str << " to queue, size " << command_queue_.size();
->>>>>>> 9881c658
 
                     server_->sendStrData(cmd_response.toJSONString());
                 }
@@ -133,15 +119,10 @@
 
             // do commands
 
-<<<<<<< HEAD
+
             if (command_queue_.size())
             {
-                loginf << "RTCommandManager: run: issuing command";
-=======
-        if (command_queue_.size())
-        {
-            loginf << "issuing command";
->>>>>>> 9881c658
+                loginf << "issuing command";
 
                 rtcommand::RTCommandRunner& cmd_runner = COMPASS::instance().rtCmdRunner();
 
@@ -160,11 +141,8 @@
                     command_queue_.pop();
                 }
 
-<<<<<<< HEAD
-                loginf << "RTCommandManager: run: waiting for result";
-=======
-            loginf << "waiting for result";
->>>>>>> 9881c658
+ 
+                 loginf << "waiting for result";
 
                 current_result.wait();
 
@@ -174,16 +152,9 @@
                 rtcommand::RTCommandResult cmd_result = results.at(0);
                 rtcommand::RTCommandResponse cmd_response(cmd_result);
 
-<<<<<<< HEAD
-                loginf << "RTCommandManager: run: result wait done, success "
-                       << cmd_response.isOk();
-                loginf << "RTCommandManager: run: response = ";
+                loginf << "result wait done, success " << cmd_response.isOk();
+                loginf << "response = ";
                 loginf << cmd_response.toJSONString();
-=======
-            loginf << "result wait done, success " << cmd_response.isOk();
-            loginf << "response = ";
-            loginf << cmd_response.toJSONString();
->>>>>>> 9881c658
 
                 if (source == Source::Application)
                 {
@@ -260,14 +231,11 @@
 
     while (!stopped_)
     {
-<<<<<<< HEAD
         if (!started_)
             stopped_ = true;
 
-        loginf << "RTCommandManager: shutdown: waiting on run stop";
-=======
         loginf << "waiting on run stop";
->>>>>>> 9881c658
+
         msleep(1000);
     }
 
