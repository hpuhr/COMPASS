--- conflicted
+++ resolved
@@ -85,11 +85,8 @@
     bool hide_evaluation_ {false};
     bool hide_viewpoints_ {false};
 
-<<<<<<< HEAD
     unsigned int max_fps_ {30};
 
-=======
->>>>>>> 3fdc159b
     std::unique_ptr<SimpleConfig> simple_config_;
     std::unique_ptr<DBInterface> db_interface_;
     std::unique_ptr<DBContentManager> dbcontent_manager_;
@@ -129,17 +126,13 @@
     void expertMode(bool expert_mode);
 
     bool isShutDown() const;
-<<<<<<< HEAD
 
     bool hideEvaluation() const;
     bool hideViewpoints() const;
 
     unsigned int maxFPS() const;
     void maxFPS(unsigned int max_fps);
-=======
-    bool hideEvaluation() const;
-    bool hideViewpoints() const;
->>>>>>> 3fdc159b
+
 };
 
 #endif /* COMPASS_H_ */