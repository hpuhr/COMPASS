/*
 * This file is part of OpenATS COMPASS.
 *
 * COMPASS is free software: you can redistribute it and/or modify
 * it under the terms of the GNU General Public License as published by
 * the Free Software Foundation, either version 3 of the License, or
 * (at your option) any later version.
 *
 * COMPASS is distributed in the hope that it will be useful,
 * but WITHOUT ANY WARRANTY; without even the implied warranty of
 * MERCHANTABILITY or FITNESS FOR A PARTICULAR PURPOSE.  See the
 * GNU General Public License for more details.

 * You should have received a copy of the GNU General Public License
 * along with COMPASS. If not, see <http://www.gnu.org/licenses/>.
 */

#ifndef JSONOBJECTPARSERWIDGET_H
#define JSONOBJECTPARSERWIDGET_H

#include <QWidget>

class JSONObjectParser;
class QLineEdit;
class QCheckBox;
class QGridLayout;
class DataTypeFormatSelectionWidget;

class JSONObjectParserWidget : public QWidget
{
    Q_OBJECT
  public slots:
<<<<<<< HEAD
    //void toggleActiveSlot ();
=======
    void toggleActiveSlot ();
>>>>>>> d2285dee
    void jsonContainerKeyChangedSlot();
    void jsonKeyChangedSlot();
    void jsonValueChangedSlot();

    void overrideDataSourceChangedSlot();
    void dataSourceVariableChangedSlot();

    void addNewMappingSlot();

    void mappingActiveChangedSlot();
    void mappingKeyChangedSlot();
    void mappingCommentChangedSlot();
    void mappingDBOVariableChangedSlot();
    void mappingMandatoryChangedSlot();
    void mappingInArrayChangedSlot();
    void mappingAppendChangedSlot();
    void mappingDeleteSlot();

  public:
    explicit JSONObjectParserWidget(JSONObjectParser& parser, QWidget* parent = nullptr);

    void setParser(JSONObjectParser& parser);
    void updateActive();
    void updateMappingsGrid();

  private:
    JSONObjectParser* parser_{nullptr};

    QCheckBox* active_check_ {nullptr};
    QLineEdit* json_container_key_edit_{nullptr};  // location of container with target report data
    QLineEdit* json_key_edit_{nullptr};            // * for all
    QLineEdit* json_value_edit_{nullptr};

    QCheckBox* override_data_source_check_{nullptr};
    QLineEdit* data_source_variable_name_edit_{nullptr};

    QGridLayout* mappings_grid_{nullptr};

    void update();
};

#endif  // JSONOBJECTPARSERWIDGET_H<|MERGE_RESOLUTION|>--- conflicted
+++ resolved
@@ -30,11 +30,8 @@
 {
     Q_OBJECT
   public slots:
-<<<<<<< HEAD
     //void toggleActiveSlot ();
-=======
-    void toggleActiveSlot ();
->>>>>>> d2285dee
+
     void jsonContainerKeyChangedSlot();
     void jsonKeyChangedSlot();
     void jsonValueChangedSlot();
